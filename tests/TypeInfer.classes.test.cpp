// This file is part of the Luau programming language and is licensed under MIT License; see LICENSE.txt for details
#include "Luau/BuiltinDefinitions.h"
#include "Luau/Common.h"
#include "Luau/TypeInfer.h"
#include "Luau/TypeVar.h"

#include "Fixture.h"
#include "ClassFixture.h"

#include "doctest.h"

using namespace Luau;
using std::nullopt;

<<<<<<< HEAD
struct ClassFixture : BuiltinsFixture
{
    ClassFixture()
    {
        TypeArena& arena = typeChecker.globalTypes;
        TypeId numberType = typeChecker.numberType;

        unfreeze(arena);

        TypeId baseClassInstanceType = arena.addType(ClassTypeVar{"BaseClass", {}, nullopt, nullopt, {}, {}, "Test"});
        getMutable<ClassTypeVar>(baseClassInstanceType)->props = {
            {"BaseMethod", {makeFunction(arena, baseClassInstanceType, {numberType}, {})}},
            {"BaseField", {numberType}},
        };

        TypeId baseClassType = arena.addType(ClassTypeVar{"BaseClass", {}, nullopt, nullopt, {}, {}, "Test"});
        getMutable<ClassTypeVar>(baseClassType)->props = {
            {"StaticMethod", {makeFunction(arena, nullopt, {}, {numberType})}},
            {"Clone", {makeFunction(arena, nullopt, {baseClassInstanceType}, {baseClassInstanceType})}},
            {"New", {makeFunction(arena, nullopt, {}, {baseClassInstanceType})}},
        };
        typeChecker.globalScope->exportedTypeBindings["BaseClass"] = TypeFun{{}, baseClassInstanceType};
        addGlobalBinding(frontend, "BaseClass", baseClassType, "@test");

        TypeId childClassInstanceType = arena.addType(ClassTypeVar{"ChildClass", {}, baseClassInstanceType, nullopt, {}, {}, "Test"});

        getMutable<ClassTypeVar>(childClassInstanceType)->props = {
            {"Method", {makeFunction(arena, childClassInstanceType, {}, {typeChecker.stringType})}},
        };

        TypeId childClassType = arena.addType(ClassTypeVar{"ChildClass", {}, baseClassType, nullopt, {}, {}, "Test"});
        getMutable<ClassTypeVar>(childClassType)->props = {
            {"New", {makeFunction(arena, nullopt, {}, {childClassInstanceType})}},
        };
        typeChecker.globalScope->exportedTypeBindings["ChildClass"] = TypeFun{{}, childClassInstanceType};
        addGlobalBinding(frontend, "ChildClass", childClassType, "@test");

        TypeId grandChildInstanceType = arena.addType(ClassTypeVar{"GrandChild", {}, childClassInstanceType, nullopt, {}, {}, "Test"});

        getMutable<ClassTypeVar>(grandChildInstanceType)->props = {
            {"Method", {makeFunction(arena, grandChildInstanceType, {}, {typeChecker.stringType})}},
        };

        TypeId grandChildType = arena.addType(ClassTypeVar{"GrandChild", {}, baseClassType, nullopt, {}, {}, "Test"});
        getMutable<ClassTypeVar>(grandChildType)->props = {
            {"New", {makeFunction(arena, nullopt, {}, {grandChildInstanceType})}},
        };
        typeChecker.globalScope->exportedTypeBindings["GrandChild"] = TypeFun{{}, grandChildInstanceType};
        addGlobalBinding(frontend, "GrandChild", childClassType, "@test");

        TypeId anotherChildInstanceType = arena.addType(ClassTypeVar{"AnotherChild", {}, baseClassInstanceType, nullopt, {}, {}, "Test"});

        getMutable<ClassTypeVar>(anotherChildInstanceType)->props = {
            {"Method", {makeFunction(arena, anotherChildInstanceType, {}, {typeChecker.stringType})}},
        };

        TypeId anotherChildType = arena.addType(ClassTypeVar{"AnotherChild", {}, baseClassType, nullopt, {}, {}, "Test"});
        getMutable<ClassTypeVar>(anotherChildType)->props = {
            {"New", {makeFunction(arena, nullopt, {}, {anotherChildInstanceType})}},
        };
        typeChecker.globalScope->exportedTypeBindings["AnotherChild"] = TypeFun{{}, anotherChildInstanceType};
        addGlobalBinding(frontend, "AnotherChild", childClassType, "@test");

        TypeId vector2MetaType = arena.addType(TableTypeVar{});

        TypeId vector2InstanceType = arena.addType(ClassTypeVar{"Vector2", {}, nullopt, vector2MetaType, {}, {}, "Test"});
        getMutable<ClassTypeVar>(vector2InstanceType)->props = {
            {"X", {numberType}},
            {"Y", {numberType}},
        };

        TypeId vector2Type = arena.addType(ClassTypeVar{"Vector2", {}, nullopt, nullopt, {}, {}, "Test"});
        getMutable<ClassTypeVar>(vector2Type)->props = {
            {"New", {makeFunction(arena, nullopt, {numberType, numberType}, {vector2InstanceType})}},
        };
        getMutable<TableTypeVar>(vector2MetaType)->props = {
            {"__add", {makeFunction(arena, nullopt, {vector2InstanceType, vector2InstanceType}, {vector2InstanceType})}},
        };
        typeChecker.globalScope->exportedTypeBindings["Vector2"] = TypeFun{{}, vector2InstanceType};
        addGlobalBinding(frontend, "Vector2", vector2Type, "@test");

        TypeId callableClassMetaType = arena.addType(TableTypeVar{});
        TypeId callableClassType = arena.addType(ClassTypeVar{"CallableClass", {}, nullopt, callableClassMetaType, {}, {}, "Test"});
        getMutable<TableTypeVar>(callableClassMetaType)->props = {
            {"__call", {makeFunction(arena, nullopt, {callableClassType, typeChecker.stringType}, {typeChecker.numberType})}},
        };
        typeChecker.globalScope->exportedTypeBindings["CallableClass"] = TypeFun{{}, callableClassType};

        for (const auto& [name, tf] : typeChecker.globalScope->exportedTypeBindings)
            persist(tf.type);

        freeze(arena);
    }
};
=======
LUAU_FASTFLAG(LuauTypeMismatchInvarianceInError);
>>>>>>> fc459699

TEST_SUITE_BEGIN("TypeInferClasses");

TEST_CASE_FIXTURE(ClassFixture, "call_method_of_a_class")
{
    CheckResult result = check(R"(
        local m = BaseClass.StaticMethod()
    )");

    LUAU_REQUIRE_NO_ERRORS(result);

    REQUIRE_EQ("number", toString(requireType("m")));
}

TEST_CASE_FIXTURE(ClassFixture, "call_method_of_a_child_class")
{
    CheckResult result = check(R"(
        local m = ChildClass.StaticMethod()
    )");

    LUAU_REQUIRE_NO_ERRORS(result);

    REQUIRE_EQ("number", toString(requireType("m")));
}

TEST_CASE_FIXTURE(ClassFixture, "call_instance_method")
{
    CheckResult result = check(R"(
        local i = ChildClass.New()
        local result = i:Method()
    )");

    LUAU_REQUIRE_NO_ERRORS(result);

    CHECK_EQ("string", toString(requireType("result")));
}

TEST_CASE_FIXTURE(ClassFixture, "call_base_method")
{
    CheckResult result = check(R"(
        local i = ChildClass.New()
        i:BaseMethod(41)
    )");

    LUAU_REQUIRE_NO_ERRORS(result);
}

TEST_CASE_FIXTURE(ClassFixture, "cannot_call_unknown_method_of_a_class")
{
    CheckResult result = check(R"(
        local m = BaseClass.Nope()
    )");

    LUAU_REQUIRE_ERROR_COUNT(1, result);
}

TEST_CASE_FIXTURE(ClassFixture, "cannot_call_method_of_child_on_base_instance")
{
    CheckResult result = check(R"(
        local i = BaseClass.New()
        i:Method()
    )");

    LUAU_REQUIRE_ERROR_COUNT(1, result);
}

TEST_CASE_FIXTURE(ClassFixture, "we_can_infer_that_a_parameter_must_be_a_particular_class")
{
    CheckResult result = check(R"(
        function makeClone(o)
            return BaseClass.Clone(o)
        end

        local a = makeClone(ChildClass.New())
    )");

    CHECK_EQ("BaseClass", toString(requireType("a")));
}

TEST_CASE_FIXTURE(ClassFixture, "we_can_report_when_someone_is_trying_to_use_a_table_rather_than_a_class")
{
    CheckResult result = check(R"(
        function makeClone(o)
            return BaseClass.Clone(o)
        end

        type Oopsies = { BaseMethod: (Oopsies, number) -> ()}

        local oopsies: Oopsies = {
            BaseMethod = function (self: Oopsies, i: number)
                print('gadzooks!')
            end
        }

        makeClone(oopsies)
    )");

    LUAU_REQUIRE_ERROR_COUNT(1, result);
    TypeMismatch* tm = get<TypeMismatch>(result.errors[0]);
    REQUIRE(tm != nullptr);

    CHECK_EQ("Oopsies", toString(tm->givenType));
    CHECK_EQ("BaseClass", toString(tm->wantedType));
}

TEST_CASE_FIXTURE(ClassFixture, "assign_to_prop_of_class")
{
    CheckResult result = check(R"(
        local v = Vector2.New(0, 5)
        v.X = 55
    )");

    LUAU_REQUIRE_NO_ERRORS(result);
}

TEST_CASE_FIXTURE(ClassFixture, "can_read_prop_of_base_class")
{
    CheckResult result = check(R"(
        local c = ChildClass.New()
        local x = 1 + c.BaseField
    )");

    LUAU_REQUIRE_NO_ERRORS(result);
}

TEST_CASE_FIXTURE(ClassFixture, "can_assign_to_prop_of_base_class")
{
    CheckResult result = check(R"(
        local c = ChildClass.New()
        c.BaseField = 444
    )");

    LUAU_REQUIRE_NO_ERRORS(result);
}

TEST_CASE_FIXTURE(ClassFixture, "can_read_prop_of_base_class_using_string")
{
    CheckResult result = check(R"(
        local c = ChildClass.New()
        local x = 1 + c["BaseField"]
    )");

    LUAU_REQUIRE_NO_ERRORS(result);
}

TEST_CASE_FIXTURE(ClassFixture, "can_assign_to_prop_of_base_class_using_string")
{
    CheckResult result = check(R"(
        local c = ChildClass.New()
        c["BaseField"] = 444
    )");

    LUAU_REQUIRE_NO_ERRORS(result);
}

TEST_CASE_FIXTURE(ClassFixture, "cannot_unify_class_instance_with_primitive")
{
    CheckResult result = check(R"(
        local v = Vector2.New(0, 5)
        v = 444
    )");

    LUAU_REQUIRE_ERROR_COUNT(1, result);
}

TEST_CASE_FIXTURE(ClassFixture, "warn_when_prop_almost_matches")
{
    CheckResult result = check(R"(
        Vector2.new(0, 0)
    )");

    LUAU_REQUIRE_ERROR_COUNT(1, result);

    auto err = get<UnknownPropButFoundLikeProp>(result.errors[0]);
    REQUIRE(err != nullptr);

    REQUIRE_EQ(1, err->candidates.size());
    CHECK_EQ("New", *err->candidates.begin());
}

TEST_CASE_FIXTURE(ClassFixture, "classes_can_have_overloaded_operators")
{
    CheckResult result = check(R"(
        local a = Vector2.New(1, 2)
        local b = Vector2.New(3, 4)
        local c = a + b
    )");

    LUAU_REQUIRE_NO_ERRORS(result);

    CHECK_EQ("Vector2", toString(requireType("c")));
}

TEST_CASE_FIXTURE(ClassFixture, "classes_without_overloaded_operators_cannot_be_added")
{
    CheckResult result = check(R"(
        local a = BaseClass.New()
        local b = BaseClass.New()
        local c = a + b
    )");

    LUAU_REQUIRE_ERROR_COUNT(1, result);
}

TEST_CASE_FIXTURE(ClassFixture, "function_arguments_are_covariant")
{
    CheckResult result = check(R"(
        function f(b: BaseClass) end

        f(ChildClass.New())
    )");

    LUAU_REQUIRE_NO_ERRORS(result);
}

TEST_CASE_FIXTURE(ClassFixture, "higher_order_function_arguments_are_contravariant")
{
    CheckResult result = check(R"(
        function apply(f: (BaseClass) -> ())
            f(ChildClass.New()) -- 2
        end

        apply(function (c: ChildClass) end) -- 5
    )");

    LUAU_REQUIRE_ERROR_COUNT(1, result);
}

TEST_CASE_FIXTURE(ClassFixture, "higher_order_function_return_values_are_covariant")
{
    CheckResult result = check(R"(
        function apply(f: () -> BaseClass)
            return f()
        end

        apply(function ()
            return ChildClass.New()
        end)
    )");

    LUAU_REQUIRE_NO_ERRORS(result);
}

TEST_CASE_FIXTURE(ClassFixture, "higher_order_function_return_type_is_not_contravariant")
{
    CheckResult result = check(R"(
        function apply(f: () -> BaseClass)
            return f()
        end

        apply(function ()
            return ChildClass.New()
        end)
    )");

    LUAU_REQUIRE_NO_ERRORS(result);
}

TEST_CASE_FIXTURE(ClassFixture, "table_properties_are_invariant")
{
    CheckResult result = check(R"(
        function f(a: {foo: BaseClass})
            a.foo = AnotherChild.New()
        end

        local t: {foo: ChildClass}
        f(t) -- line 6.  Breaks soundness.

        function g(t: {foo: ChildClass})
        end

        local t2: {foo: BaseClass} = {foo=BaseClass.New()}
        t2.foo = AnotherChild.New()
        g(t2) -- line 13.  Breaks soundness
    )");

    LUAU_REQUIRE_ERROR_COUNT(2, result);
    CHECK_EQ(6, result.errors[0].location.begin.line);
    CHECK_EQ(13, result.errors[1].location.begin.line);
}

TEST_CASE_FIXTURE(ClassFixture, "table_indexers_are_invariant")
{
    CheckResult result = check(R"(
        function f(a: {[number]: BaseClass})
            a[1] = AnotherChild.New()
        end

        local t: {[number]: ChildClass}
        f(t) -- line 6.  Breaks soundness.

        function g(t: {[number]: ChildClass})
        end

        local t2: {[number]: BaseClass} = {BaseClass.New()}
        t2[1] = AnotherChild.New()
        g(t2) -- line 13.  Breaks soundness
    )");

    LUAU_REQUIRE_ERROR_COUNT(2, result);
    CHECK_EQ(6, result.errors[0].location.begin.line);
    CHECK_EQ(13, result.errors[1].location.begin.line);
}

TEST_CASE_FIXTURE(ClassFixture, "table_class_unification_reports_sane_errors_for_missing_properties")
{
    CheckResult result = check(R"(
        function foo(bar)
            bar.Y = 1 -- valid
            bar.x = 2 -- invalid, wanted 'X'
            bar.w = 2 -- invalid
        end

        local a: Vector2
        foo(a)
    )");

    LUAU_REQUIRE_ERROR_COUNT(2, result);
    REQUIRE_EQ("Key 'w' not found in class 'Vector2'", toString(result.errors[0]));
    REQUIRE_EQ("Key 'x' not found in class 'Vector2'.  Did you mean 'X'?", toString(result.errors[1]));
}

TEST_CASE_FIXTURE(ClassFixture, "class_unification_type_mismatch_is_correct_order")
{
    CheckResult result = check(R"(
        local p: BaseClass
        local foo: number = p
        local foo2: BaseClass = 1
    )");

    LUAU_REQUIRE_ERROR_COUNT(2, result);

    REQUIRE_EQ("Type 'BaseClass' could not be converted into 'number'", toString(result.errors[0]));
    REQUIRE_EQ("Type 'number' could not be converted into 'BaseClass'", toString(result.errors[1]));
}

TEST_CASE_FIXTURE(ClassFixture, "optional_class_field_access_error")
{
    CheckResult result = check(R"(
local b: Vector2? = nil
local a = b.X + b.Z

b.X = 2 -- real Vector2.X is also read-only
    )");

    LUAU_REQUIRE_ERROR_COUNT(4, result);
    CHECK_EQ("Value of type 'Vector2?' could be nil", toString(result.errors[0]));
    CHECK_EQ("Value of type 'Vector2?' could be nil", toString(result.errors[1]));
    CHECK_EQ("Key 'Z' not found in class 'Vector2'", toString(result.errors[2]));
    CHECK_EQ("Value of type 'Vector2?' could be nil", toString(result.errors[3]));
}

TEST_CASE_FIXTURE(ClassFixture, "detailed_class_unification_error")
{
    CheckResult result = check(R"(
local function foo(v)
    return v.X :: number + string.len(v.Y)
end

local a: Vector2
local b = foo
b(a)
    )");

    LUAU_REQUIRE_ERROR_COUNT(1, result);
    CHECK_EQ(R"(Type 'Vector2' could not be converted into '{- X: a, Y: string -}'
caused by:
  Property 'Y' is not compatible. Type 'number' could not be converted into 'string')",
        toString(result.errors[0]));
}

TEST_CASE_FIXTURE(ClassFixture, "class_type_mismatch_with_name_conflict")
{
    CheckResult result = check(R"(
local i = ChildClass.New()
type ChildClass = { x: number }
local a: ChildClass = i
    )");

    LUAU_REQUIRE_ERROR_COUNT(1, result);
    CHECK_EQ("Type 'ChildClass' from 'Test' could not be converted into 'ChildClass' from 'MainModule'", toString(result.errors[0]));
}

TEST_CASE_FIXTURE(ClassFixture, "intersections_of_unions_of_classes")
{
    ScopedFastFlag sffs[]{
        {"LuauSubtypeNormalizer", true},
        {"LuauTypeNormalization2", true},
    };

    CheckResult result = check(R"(
        local x : (BaseClass | Vector2) & (ChildClass | AnotherChild)
        local y : (ChildClass | AnotherChild)
        x = y
        y = x
    )");

    LUAU_REQUIRE_NO_ERRORS(result);
}

TEST_CASE_FIXTURE(ClassFixture, "unions_of_intersections_of_classes")
{
    ScopedFastFlag sffs[]{
        {"LuauSubtypeNormalizer", true},
        {"LuauTypeNormalization2", true},
    };

    CheckResult result = check(R"(
        local x : (BaseClass & ChildClass) | (BaseClass & AnotherChild) | (BaseClass & Vector2)
        local y : (ChildClass | AnotherChild)
        x = y
        y = x
    )");

    LUAU_REQUIRE_NO_ERRORS(result);
}

<<<<<<< HEAD
=======
TEST_CASE_FIXTURE(ClassFixture, "index_instance_property")
{
    ScopedFastFlag luauAllowIndexClassParameters{"LuauAllowIndexClassParameters", true};

    CheckResult result = check(R"(
        local function execute(object: BaseClass, name: string)
            print(object[name])
        end
    )");

    LUAU_REQUIRE_ERROR_COUNT(1, result);
    CHECK_EQ("Attempting a dynamic property access on type 'BaseClass' is unsafe and may cause exceptions at runtime", toString(result.errors[0]));
}

TEST_CASE_FIXTURE(ClassFixture, "index_instance_property_nonstrict")
{
    ScopedFastFlag luauAllowIndexClassParameters{"LuauAllowIndexClassParameters", true};

    CheckResult result = check(R"(
        --!nonstrict

        local function execute(object: BaseClass, name: string)
            print(object[name])
        end
    )");

    LUAU_REQUIRE_NO_ERRORS(result);
}

TEST_CASE_FIXTURE(ClassFixture, "type_mismatch_invariance_required_for_error")
{
    CheckResult result = check(R"(
type A = { x: ChildClass }
type B = { x: BaseClass }

local a: A
local b: B = a
    )");

    LUAU_REQUIRE_ERRORS(result);
    if (FFlag::LuauTypeMismatchInvarianceInError)
        CHECK_EQ(toString(result.errors[0]), R"(Type 'A' could not be converted into 'B'
caused by:
  Property 'x' is not compatible. Type 'ChildClass' could not be converted into 'BaseClass' in an invariant context)");
    else
        CHECK_EQ(toString(result.errors[0]), R"(Type 'A' could not be converted into 'B'
caused by:
  Property 'x' is not compatible. Type 'ChildClass' could not be converted into 'BaseClass')");
}

>>>>>>> fc459699
TEST_CASE_FIXTURE(ClassFixture, "callable_classes")
{
    ScopedFastFlag luauCallableClasses{"LuauCallableClasses", true};

    CheckResult result = check(R"(
        local x : CallableClass
        local y = x("testing")
    )");

    LUAU_REQUIRE_NO_ERRORS(result);
    CHECK_EQ("number", toString(requireType("y")));
}

TEST_SUITE_END();<|MERGE_RESOLUTION|>--- conflicted
+++ resolved
@@ -12,104 +12,7 @@
 using namespace Luau;
 using std::nullopt;
 
-<<<<<<< HEAD
-struct ClassFixture : BuiltinsFixture
-{
-    ClassFixture()
-    {
-        TypeArena& arena = typeChecker.globalTypes;
-        TypeId numberType = typeChecker.numberType;
-
-        unfreeze(arena);
-
-        TypeId baseClassInstanceType = arena.addType(ClassTypeVar{"BaseClass", {}, nullopt, nullopt, {}, {}, "Test"});
-        getMutable<ClassTypeVar>(baseClassInstanceType)->props = {
-            {"BaseMethod", {makeFunction(arena, baseClassInstanceType, {numberType}, {})}},
-            {"BaseField", {numberType}},
-        };
-
-        TypeId baseClassType = arena.addType(ClassTypeVar{"BaseClass", {}, nullopt, nullopt, {}, {}, "Test"});
-        getMutable<ClassTypeVar>(baseClassType)->props = {
-            {"StaticMethod", {makeFunction(arena, nullopt, {}, {numberType})}},
-            {"Clone", {makeFunction(arena, nullopt, {baseClassInstanceType}, {baseClassInstanceType})}},
-            {"New", {makeFunction(arena, nullopt, {}, {baseClassInstanceType})}},
-        };
-        typeChecker.globalScope->exportedTypeBindings["BaseClass"] = TypeFun{{}, baseClassInstanceType};
-        addGlobalBinding(frontend, "BaseClass", baseClassType, "@test");
-
-        TypeId childClassInstanceType = arena.addType(ClassTypeVar{"ChildClass", {}, baseClassInstanceType, nullopt, {}, {}, "Test"});
-
-        getMutable<ClassTypeVar>(childClassInstanceType)->props = {
-            {"Method", {makeFunction(arena, childClassInstanceType, {}, {typeChecker.stringType})}},
-        };
-
-        TypeId childClassType = arena.addType(ClassTypeVar{"ChildClass", {}, baseClassType, nullopt, {}, {}, "Test"});
-        getMutable<ClassTypeVar>(childClassType)->props = {
-            {"New", {makeFunction(arena, nullopt, {}, {childClassInstanceType})}},
-        };
-        typeChecker.globalScope->exportedTypeBindings["ChildClass"] = TypeFun{{}, childClassInstanceType};
-        addGlobalBinding(frontend, "ChildClass", childClassType, "@test");
-
-        TypeId grandChildInstanceType = arena.addType(ClassTypeVar{"GrandChild", {}, childClassInstanceType, nullopt, {}, {}, "Test"});
-
-        getMutable<ClassTypeVar>(grandChildInstanceType)->props = {
-            {"Method", {makeFunction(arena, grandChildInstanceType, {}, {typeChecker.stringType})}},
-        };
-
-        TypeId grandChildType = arena.addType(ClassTypeVar{"GrandChild", {}, baseClassType, nullopt, {}, {}, "Test"});
-        getMutable<ClassTypeVar>(grandChildType)->props = {
-            {"New", {makeFunction(arena, nullopt, {}, {grandChildInstanceType})}},
-        };
-        typeChecker.globalScope->exportedTypeBindings["GrandChild"] = TypeFun{{}, grandChildInstanceType};
-        addGlobalBinding(frontend, "GrandChild", childClassType, "@test");
-
-        TypeId anotherChildInstanceType = arena.addType(ClassTypeVar{"AnotherChild", {}, baseClassInstanceType, nullopt, {}, {}, "Test"});
-
-        getMutable<ClassTypeVar>(anotherChildInstanceType)->props = {
-            {"Method", {makeFunction(arena, anotherChildInstanceType, {}, {typeChecker.stringType})}},
-        };
-
-        TypeId anotherChildType = arena.addType(ClassTypeVar{"AnotherChild", {}, baseClassType, nullopt, {}, {}, "Test"});
-        getMutable<ClassTypeVar>(anotherChildType)->props = {
-            {"New", {makeFunction(arena, nullopt, {}, {anotherChildInstanceType})}},
-        };
-        typeChecker.globalScope->exportedTypeBindings["AnotherChild"] = TypeFun{{}, anotherChildInstanceType};
-        addGlobalBinding(frontend, "AnotherChild", childClassType, "@test");
-
-        TypeId vector2MetaType = arena.addType(TableTypeVar{});
-
-        TypeId vector2InstanceType = arena.addType(ClassTypeVar{"Vector2", {}, nullopt, vector2MetaType, {}, {}, "Test"});
-        getMutable<ClassTypeVar>(vector2InstanceType)->props = {
-            {"X", {numberType}},
-            {"Y", {numberType}},
-        };
-
-        TypeId vector2Type = arena.addType(ClassTypeVar{"Vector2", {}, nullopt, nullopt, {}, {}, "Test"});
-        getMutable<ClassTypeVar>(vector2Type)->props = {
-            {"New", {makeFunction(arena, nullopt, {numberType, numberType}, {vector2InstanceType})}},
-        };
-        getMutable<TableTypeVar>(vector2MetaType)->props = {
-            {"__add", {makeFunction(arena, nullopt, {vector2InstanceType, vector2InstanceType}, {vector2InstanceType})}},
-        };
-        typeChecker.globalScope->exportedTypeBindings["Vector2"] = TypeFun{{}, vector2InstanceType};
-        addGlobalBinding(frontend, "Vector2", vector2Type, "@test");
-
-        TypeId callableClassMetaType = arena.addType(TableTypeVar{});
-        TypeId callableClassType = arena.addType(ClassTypeVar{"CallableClass", {}, nullopt, callableClassMetaType, {}, {}, "Test"});
-        getMutable<TableTypeVar>(callableClassMetaType)->props = {
-            {"__call", {makeFunction(arena, nullopt, {callableClassType, typeChecker.stringType}, {typeChecker.numberType})}},
-        };
-        typeChecker.globalScope->exportedTypeBindings["CallableClass"] = TypeFun{{}, callableClassType};
-
-        for (const auto& [name, tf] : typeChecker.globalScope->exportedTypeBindings)
-            persist(tf.type);
-
-        freeze(arena);
-    }
-};
-=======
 LUAU_FASTFLAG(LuauTypeMismatchInvarianceInError);
->>>>>>> fc459699
 
 TEST_SUITE_BEGIN("TypeInferClasses");
 
@@ -527,8 +430,6 @@
     LUAU_REQUIRE_NO_ERRORS(result);
 }
 
-<<<<<<< HEAD
-=======
 TEST_CASE_FIXTURE(ClassFixture, "index_instance_property")
 {
     ScopedFastFlag luauAllowIndexClassParameters{"LuauAllowIndexClassParameters", true};
@@ -579,7 +480,6 @@
   Property 'x' is not compatible. Type 'ChildClass' could not be converted into 'BaseClass')");
 }
 
->>>>>>> fc459699
 TEST_CASE_FIXTURE(ClassFixture, "callable_classes")
 {
     ScopedFastFlag luauCallableClasses{"LuauCallableClasses", true};
