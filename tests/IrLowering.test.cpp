// This file is part of the Luau programming language and is licensed under MIT License; see LICENSE.txt for details
#include "lua.h"
#include "lualib.h"

#include "Luau/BytecodeBuilder.h"
#include "Luau/CodeGen.h"
#include "Luau/Compiler.h"
#include "Luau/Parser.h"

#include "doctest.h"
#include "ScopedFlags.h"

#include <memory>

LUAU_FASTFLAG(LuauCodegenVector)
LUAU_FASTFLAG(LuauCodegenVectorTag)
LUAU_FASTFLAG(LuauCodegenMathMemArgs)

static std::string getCodegenAssembly(const char* source)
{
    Luau::CodeGen::AssemblyOptions options;

    // For IR, we don't care about assembly, but we want a stable target
    options.target = Luau::CodeGen::AssemblyOptions::Target::X64_SystemV;

    options.outputBinary = false;
    options.includeAssembly = false;
    options.includeIr = true;
    options.includeOutlinedCode = false;

    options.includeIrPrefix = Luau::CodeGen::IncludeIrPrefix::No;
    options.includeUseInfo = Luau::CodeGen::IncludeUseInfo::No;
    options.includeCfgInfo = Luau::CodeGen::IncludeCfgInfo::No;
    options.includeRegFlowInfo = Luau::CodeGen::IncludeRegFlowInfo::No;

    Luau::Allocator allocator;
    Luau::AstNameTable names(allocator);
    Luau::ParseResult result = Luau::Parser::parse(source, strlen(source), names, allocator);

    if (!result.errors.empty())
        throw Luau::ParseErrors(result.errors);

    Luau::CompileOptions copts = {};

    copts.optimizationLevel = 2;
    copts.debugLevel = 1;
    copts.vectorCtor = "vector";
    copts.vectorType = "vector";

    Luau::BytecodeBuilder bcb;
    Luau::compileOrThrow(bcb, result, names, copts);

    std::string bytecode = bcb.getBytecode();
    std::unique_ptr<lua_State, void (*)(lua_State*)> globalState(luaL_newstate(), lua_close);
    lua_State* L = globalState.get();

    if (luau_load(L, "name", bytecode.data(), bytecode.size(), 0) == 0)
        return Luau::CodeGen::getAssembly(L, -1, options, nullptr);

    FAIL("Failed to load bytecode");
    return "";
}

TEST_SUITE_BEGIN("IrLowering");

TEST_CASE("VectorReciprocal")
{
    ScopedFastFlag luauCodegenVector{FFlag::LuauCodegenVector, true};
    ScopedFastFlag luauCodegenVectorTag{FFlag::LuauCodegenVectorTag, true};

    CHECK_EQ("\n" + getCodegenAssembly(R"(
local function vecrcp(a: vector)
    return 1 / a
end
)"),
        R"(
; function vecrcp($arg0) line 2
bb_0:
  CHECK_TAG R0, tvector, exit(entry)
  JUMP bb_2
bb_2:
  JUMP bb_bytecode_1
bb_bytecode_1:
  %6 = NUM_TO_VEC 1
  %7 = LOAD_TVALUE R0
  %8 = DIV_VEC %6, %7
  %9 = TAG_VECTOR %8
  STORE_TVALUE R1, %9
  INTERRUPT 1u
  RETURN R1, 1i
)");
}

TEST_CASE("VectorComponentRead")
{
    ScopedFastFlag luauCodegenVector{FFlag::LuauCodegenVector, true};

    CHECK_EQ("\n" + getCodegenAssembly(R"(
local function compsum(a: vector)
    return a.X + a.Y + a.Z
end
)"),
        R"(
; function compsum($arg0) line 2
bb_0:
  CHECK_TAG R0, tvector, exit(entry)
  JUMP bb_2
bb_2:
  JUMP bb_bytecode_1
bb_bytecode_1:
  %6 = LOAD_FLOAT R0, 0i
  STORE_DOUBLE R3, %6
  STORE_TAG R3, tnumber
  %11 = LOAD_FLOAT R0, 4i
  STORE_DOUBLE R4, %11
  STORE_TAG R4, tnumber
  %20 = ADD_NUM %6, %11
  STORE_DOUBLE R2, %20
  STORE_TAG R2, tnumber
  %25 = LOAD_FLOAT R0, 8i
  STORE_DOUBLE R3, %25
  %34 = ADD_NUM %20, %25
  STORE_DOUBLE R1, %34
  STORE_TAG R1, tnumber
  INTERRUPT 8u
  RETURN R1, 1i
)");
}

TEST_CASE("VectorAdd")
{
    ScopedFastFlag luauCodegenVector{FFlag::LuauCodegenVector, true};
    ScopedFastFlag luauCodegenVectorTag{FFlag::LuauCodegenVectorTag, true};

    CHECK_EQ("\n" + getCodegenAssembly(R"(
local function vec3add(a: vector, b: vector)
    return a + b
end
)"),
        R"(
; function vec3add($arg0, $arg1) line 2
bb_0:
  CHECK_TAG R0, tvector, exit(entry)
  CHECK_TAG R1, tvector, exit(entry)
  JUMP bb_2
bb_2:
  JUMP bb_bytecode_1
bb_bytecode_1:
  %10 = LOAD_TVALUE R0
  %11 = LOAD_TVALUE R1
  %12 = ADD_VEC %10, %11
  %13 = TAG_VECTOR %12
  STORE_TVALUE R2, %13
  INTERRUPT 1u
  RETURN R2, 1i
)");
}

TEST_CASE("VectorMinus")
{
    ScopedFastFlag luauCodegenVector{FFlag::LuauCodegenVector, true};
    ScopedFastFlag luauCodegenVectorTag{FFlag::LuauCodegenVectorTag, true};

    CHECK_EQ("\n" + getCodegenAssembly(R"(
local function vec3minus(a: vector)
    return -a
end
)"),
        R"(
; function vec3minus($arg0) line 2
bb_0:
  CHECK_TAG R0, tvector, exit(entry)
  JUMP bb_2
bb_2:
  JUMP bb_bytecode_1
bb_bytecode_1:
  %6 = LOAD_TVALUE R0
  %7 = UNM_VEC %6
  %8 = TAG_VECTOR %7
  STORE_TVALUE R1, %8
  INTERRUPT 1u
  RETURN R1, 1i
)");
}

TEST_CASE("VectorSubMulDiv")
{
    ScopedFastFlag luauCodegenVector{FFlag::LuauCodegenVector, true};
    ScopedFastFlag luauCodegenVectorTag{FFlag::LuauCodegenVectorTag, true};

    CHECK_EQ("\n" + getCodegenAssembly(R"(
local function vec3combo(a: vector, b: vector, c: vector, d: vector)
    return a * b - c / d
end
)"),
        R"(
; function vec3combo($arg0, $arg1, $arg2, $arg3) line 2
bb_0:
  CHECK_TAG R0, tvector, exit(entry)
  CHECK_TAG R1, tvector, exit(entry)
  CHECK_TAG R2, tvector, exit(entry)
  CHECK_TAG R3, tvector, exit(entry)
  JUMP bb_2
bb_2:
  JUMP bb_bytecode_1
bb_bytecode_1:
  %14 = LOAD_TVALUE R0
  %15 = LOAD_TVALUE R1
  %16 = MUL_VEC %14, %15
  %17 = TAG_VECTOR %16
  STORE_TVALUE R5, %17
  %23 = LOAD_TVALUE R2
  %24 = LOAD_TVALUE R3
  %25 = DIV_VEC %23, %24
  %26 = TAG_VECTOR %25
  STORE_TVALUE R6, %26
  %34 = SUB_VEC %16, %25
  %35 = TAG_VECTOR %34
  STORE_TVALUE R4, %35
  INTERRUPT 3u
  RETURN R4, 1i
)");
}

TEST_CASE("VectorMulDivMixed")
{
    ScopedFastFlag luauCodegenVector{FFlag::LuauCodegenVector, true};
<<<<<<< HEAD
=======
    ScopedFastFlag luauCodegenVectorTag{FFlag::LuauCodegenVectorTag, true};
>>>>>>> 80928acb

    CHECK_EQ("\n" + getCodegenAssembly(R"(
local function vec3combo(a: vector, b: vector, c: vector, d: vector)
    return a * 2 + b / 4 + 0.5 * c + 40 / d
end
)"),
        R"(
; function vec3combo($arg0, $arg1, $arg2, $arg3) line 2
bb_0:
  CHECK_TAG R0, tvector, exit(entry)
  CHECK_TAG R1, tvector, exit(entry)
  CHECK_TAG R2, tvector, exit(entry)
  CHECK_TAG R3, tvector, exit(entry)
  JUMP bb_2
bb_2:
  JUMP bb_bytecode_1
bb_bytecode_1:
  %12 = LOAD_TVALUE R0
  %13 = NUM_TO_VEC 2
  %14 = MUL_VEC %12, %13
  %15 = TAG_VECTOR %14
  STORE_TVALUE R7, %15
  %19 = LOAD_TVALUE R1
  %20 = NUM_TO_VEC 4
  %21 = DIV_VEC %19, %20
  %22 = TAG_VECTOR %21
  STORE_TVALUE R8, %22
  %30 = ADD_VEC %14, %21
  %31 = TAG_VECTOR %30
  STORE_TVALUE R6, %31
  STORE_DOUBLE R8, 0.5
  STORE_TAG R8, tnumber
  %40 = NUM_TO_VEC 0.5
  %41 = LOAD_TVALUE R2
  %42 = MUL_VEC %40, %41
  %43 = TAG_VECTOR %42
  STORE_TVALUE R7, %43
  %51 = ADD_VEC %30, %42
  %52 = TAG_VECTOR %51
  STORE_TVALUE R5, %52
  %56 = NUM_TO_VEC 40
  %57 = LOAD_TVALUE R3
  %58 = DIV_VEC %56, %57
  %59 = TAG_VECTOR %58
  STORE_TVALUE R6, %59
  %67 = ADD_VEC %51, %58
  %68 = TAG_VECTOR %67
  STORE_TVALUE R4, %68
  INTERRUPT 8u
  RETURN R4, 1i
)");
}

TEST_CASE("ExtraMathMemoryOperands")
{
    ScopedFastFlag luauCodegenMathMemArgs{FFlag::LuauCodegenMathMemArgs, true};

    CHECK_EQ("\n" + getCodegenAssembly(R"(
local function foo(a: number, b: number, c: number, d: number, e: number)
    return math.floor(a) + math.ceil(b) + math.round(c) + math.sqrt(d) + math.abs(e)
end
)"),
        R"(
; function foo($arg0, $arg1, $arg2, $arg3, $arg4) line 2
bb_0:
  CHECK_TAG R0, tnumber, exit(entry)
  CHECK_TAG R1, tnumber, exit(entry)
  CHECK_TAG R2, tnumber, exit(entry)
  CHECK_TAG R3, tnumber, exit(entry)
  CHECK_TAG R4, tnumber, exit(entry)
  JUMP bb_2
bb_2:
  JUMP bb_bytecode_1
bb_bytecode_1:
  CHECK_SAFE_ENV exit(1)
  %16 = FLOOR_NUM R0
  STORE_DOUBLE R9, %16
  STORE_TAG R9, tnumber
  %23 = CEIL_NUM R1
  STORE_DOUBLE R10, %23
  STORE_TAG R10, tnumber
  %32 = ADD_NUM %16, %23
  STORE_DOUBLE R8, %32
  STORE_TAG R8, tnumber
  %39 = ROUND_NUM R2
  STORE_DOUBLE R9, %39
  %48 = ADD_NUM %32, %39
  STORE_DOUBLE R7, %48
  STORE_TAG R7, tnumber
  %55 = SQRT_NUM R3
  STORE_DOUBLE R8, %55
  %64 = ADD_NUM %48, %55
  STORE_DOUBLE R6, %64
  STORE_TAG R6, tnumber
  %71 = ABS_NUM R4
  STORE_DOUBLE R7, %71
  %80 = ADD_NUM %64, %71
  STORE_DOUBLE R5, %80
  STORE_TAG R5, tnumber
  INTERRUPT 29u
  RETURN R5, 1i
)");
}

TEST_SUITE_END();<|MERGE_RESOLUTION|>--- conflicted
+++ resolved
@@ -225,10 +225,7 @@
 TEST_CASE("VectorMulDivMixed")
 {
     ScopedFastFlag luauCodegenVector{FFlag::LuauCodegenVector, true};
-<<<<<<< HEAD
-=======
-    ScopedFastFlag luauCodegenVectorTag{FFlag::LuauCodegenVectorTag, true};
->>>>>>> 80928acb
+    ScopedFastFlag luauCodegenVectorTag{FFlag::LuauCodegenVectorTag, true};
 
     CHECK_EQ("\n" + getCodegenAssembly(R"(
 local function vec3combo(a: vector, b: vector, c: vector, d: vector)
