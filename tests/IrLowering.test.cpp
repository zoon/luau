--- conflicted
+++ resolved
@@ -12,13 +12,7 @@
 
 #include <memory>
 
-<<<<<<< HEAD
-LUAU_FASTFLAG(LuauCodegenVector)
-LUAU_FASTFLAG(LuauCodegenVectorTag)
-LUAU_FASTFLAG(LuauCodegenMathMemArgs)
-=======
 LUAU_FASTFLAG(LuauCodegenVectorTag2)
->>>>>>> d4a26652
 
 static std::string getCodegenAssembly(const char* source)
 {
@@ -69,12 +63,8 @@
 
 TEST_CASE("VectorReciprocal")
 {
-<<<<<<< HEAD
-    ScopedFastFlag luauCodegenVector{FFlag::LuauCodegenVector, true};
-    ScopedFastFlag luauCodegenVectorTag{FFlag::LuauCodegenVectorTag, true};
-=======
-    ScopedFastFlag luauCodegenVectorTag2{FFlag::LuauCodegenVectorTag2, true};
->>>>>>> d4a26652
+    ScopedFastFlag luauCodegenVectorTag2{FFlag::LuauCodegenVectorTag2, true};
+    ScopedFastFlag luauCodegenVectorTag{FFlag::LuauCodegenVectorTag, true};
 
     CHECK_EQ("\n" + getCodegenAssembly(R"(
 local function vecrcp(a: vector)
@@ -135,12 +125,8 @@
 
 TEST_CASE("VectorAdd")
 {
-<<<<<<< HEAD
-    ScopedFastFlag luauCodegenVector{FFlag::LuauCodegenVector, true};
-    ScopedFastFlag luauCodegenVectorTag{FFlag::LuauCodegenVectorTag, true};
-=======
-    ScopedFastFlag luauCodegenVectorTag2{FFlag::LuauCodegenVectorTag2, true};
->>>>>>> d4a26652
+    ScopedFastFlag luauCodegenVectorTag2{FFlag::LuauCodegenVectorTag2, true};
+    ScopedFastFlag luauCodegenVectorTag{FFlag::LuauCodegenVectorTag, true};
 
     CHECK_EQ("\n" + getCodegenAssembly(R"(
 local function vec3add(a: vector, b: vector)
@@ -168,12 +154,8 @@
 
 TEST_CASE("VectorMinus")
 {
-<<<<<<< HEAD
-    ScopedFastFlag luauCodegenVector{FFlag::LuauCodegenVector, true};
-    ScopedFastFlag luauCodegenVectorTag{FFlag::LuauCodegenVectorTag, true};
-=======
-    ScopedFastFlag luauCodegenVectorTag2{FFlag::LuauCodegenVectorTag2, true};
->>>>>>> d4a26652
+    ScopedFastFlag luauCodegenVectorTag2{FFlag::LuauCodegenVectorTag2, true};
+    ScopedFastFlag luauCodegenVectorTag{FFlag::LuauCodegenVectorTag, true};
 
     CHECK_EQ("\n" + getCodegenAssembly(R"(
 local function vec3minus(a: vector)
@@ -199,12 +181,8 @@
 
 TEST_CASE("VectorSubMulDiv")
 {
-<<<<<<< HEAD
-    ScopedFastFlag luauCodegenVector{FFlag::LuauCodegenVector, true};
-    ScopedFastFlag luauCodegenVectorTag{FFlag::LuauCodegenVectorTag, true};
-=======
-    ScopedFastFlag luauCodegenVectorTag2{FFlag::LuauCodegenVectorTag2, true};
->>>>>>> d4a26652
+    ScopedFastFlag luauCodegenVectorTag2{FFlag::LuauCodegenVectorTag2, true};
+    ScopedFastFlag luauCodegenVectorTag{FFlag::LuauCodegenVectorTag, true};
 
     CHECK_EQ("\n" + getCodegenAssembly(R"(
 local function vec3combo(a: vector, b: vector, c: vector, d: vector)
@@ -278,12 +256,8 @@
 
 TEST_CASE("VectorMulDivMixed")
 {
-<<<<<<< HEAD
-    ScopedFastFlag luauCodegenVector{FFlag::LuauCodegenVector, true};
-    ScopedFastFlag luauCodegenVectorTag{FFlag::LuauCodegenVectorTag, true};
-=======
-    ScopedFastFlag luauCodegenVectorTag2{FFlag::LuauCodegenVectorTag2, true};
->>>>>>> d4a26652
+    ScopedFastFlag luauCodegenVectorTag2{FFlag::LuauCodegenVectorTag2, true};
+    ScopedFastFlag luauCodegenVectorTag{FFlag::LuauCodegenVectorTag, true};
 
     CHECK_EQ("\n" + getCodegenAssembly(R"(
 local function vec3combo(a: vector, b: vector, c: vector, d: vector)
