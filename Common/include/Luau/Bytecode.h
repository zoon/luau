// This file is part of the Luau programming language and is licensed under MIT License; see LICENSE.txt for details
#pragma once

// clang-format off

// This header contains the bytecode definition for Luau interpreter
// Creating the bytecode is outside the scope of this file and is handled by bytecode builder (BytecodeBuilder.h) and bytecode compiler (Compiler.h)
// Note that ALL enums declared in this file are order-sensitive since the values are baked into bytecode that needs to be processed by legacy clients.

// # Bytecode definitions
// Bytecode instructions are using "word code" - each instruction is one or many 32-bit words.
// The first word in the instruction is always the instruction header, and *must* contain the opcode (enum below) in the least significant byte.
//
// Instruction word can be encoded using one of the following encodings:
//     ABC - least-significant byte for the opcode, followed by three bytes, A, B and C; each byte declares a register index, small index into some other table or an unsigned integral value
//     AD - least-significant byte for the opcode, followed by A byte, followed by D half-word (16-bit integer). D is a signed integer that commonly specifies constant table index or jump offset
//     E - least-significant byte for the opcode, followed by E (24-bit integer). E is a signed integer that commonly specifies a jump offset
//
// Instruction word is sometimes followed by one extra word, indicated as AUX - this is just a 32-bit word and is decoded according to the specification for each opcode.
// For each opcode the encoding is *static* - that is, based on the opcode you know a-priory how large the instruction is, with the exception of NEWCLOSURE

// # Bytecode indices
// Bytecode instructions commonly refer to integer values that define offsets or indices for various entities. For each type, there's a maximum encodable value.
// Note that in some cases, the compiler will set a lower limit than the maximum encodable value is to prevent fragile code into bumping against the limits whenever we change the compilation details.
// Additionally, in some specific instructions such as ANDK, the limit on the encoded value is smaller; this means that if a value is larger, a different instruction must be selected.
//
// Registers: 0-254. Registers refer to the values on the function's stack frame, including arguments.
// Upvalues: 0-199. Upvalues refer to the values stored in the closure object.
// Constants: 0-2^23-1. Constants are stored in a table allocated with each proto; to allow for future bytecode tweaks the encodable value is limited to 23 bits.
// Closures: 0-2^15-1. Closures are created from child protos via a child index; the limit is for the number of closures immediately referenced in each function.
// Jumps: -2^23..2^23. Jump offsets are specified in word increments, so jumping over an instruction may sometimes require an offset of 2 or more. Note that for jump instructions with AUX, the AUX word is included as part of the jump offset.

// # Bytecode versions
// Bytecode serialized format embeds a version number, that dictates both the serialized form as well as the allowed instructions. As long as the bytecode version falls into supported
// range (indicated by LBC_BYTECODE_MIN / LBC_BYTECODE_MAX) and was produced by Luau compiler, it should load and execute correctly.
//
// Note that Luau runtime doesn't provide indefinite bytecode compatibility: support for older versions gets removed over time. As such, bytecode isn't a durable storage format and it's expected
// that Luau users can recompile bytecode from source on Luau version upgrades if necessary.

// # Bytecode version history
//
// Note: due to limitations of the versioning scheme, some bytecode blobs that carry version 2 are using features from version 3. Starting from version 3, version should be sufficient to indicate bytecode compatibility.
//
// Version 1: Baseline version for the open-source release. Supported until 0.521.
// Version 2: Adds Proto::linedefined. Supported until 0.544.
// Version 3: Adds FORGPREP/JUMPXEQK* and enhances AUX encoding for FORGLOOP. Removes FORGLOOP_NEXT/INEXT and JUMPIFEQK/JUMPIFNOTEQK. Currently supported.
// Version 4: Adds Proto::flags, typeinfo, and floor division opcodes IDIV/IDIVK. Currently supported.

// Bytecode opcode, part of the instruction header
enum LuauOpcode
{
    // NOP: noop
    LOP_NOP,

    // BREAK: debugger break
    LOP_BREAK,

    // LOADNIL: sets register to nil
    // A: target register
    LOP_LOADNIL,

    // LOADB: sets register to boolean and jumps to a given short offset (used to compile comparison results into a boolean)
    // A: target register
    // B: value (0/1)
    // C: jump offset
    LOP_LOADB,

    // LOADN: sets register to a number literal
    // A: target register
    // D: value (-32768..32767)
    LOP_LOADN,

    // LOADK: sets register to an entry from the constant table from the proto (number/string)
    // A: target register
    // D: constant table index (0..32767)
    LOP_LOADK,

    // MOVE: move (copy) value from one register to another
    // A: target register
    // B: source register
    LOP_MOVE,

    // GETGLOBAL: load value from global table using constant string as a key
    // A: target register
    // C: predicted slot index (based on hash)
    // AUX: constant table index
    LOP_GETGLOBAL,

    // SETGLOBAL: set value in global table using constant string as a key
    // A: source register
    // C: predicted slot index (based on hash)
    // AUX: constant table index
    LOP_SETGLOBAL,

    // GETUPVAL: load upvalue from the upvalue table for the current function
    // A: target register
    // B: upvalue index
    LOP_GETUPVAL,

    // SETUPVAL: store value into the upvalue table for the current function
    // A: target register
    // B: upvalue index
    LOP_SETUPVAL,

    // CLOSEUPVALS: close (migrate to heap) all upvalues that were captured for registers >= target
    // A: target register
    LOP_CLOSEUPVALS,

    // GETIMPORT: load imported global table global from the constant table
    // A: target register
    // D: constant table index (0..32767); we assume that imports are loaded into the constant table
    // AUX: 3 10-bit indices of constant strings that, combined, constitute an import path; length of the path is set by the top 2 bits (1,2,3)
    LOP_GETIMPORT,

    // GETTABLE: load value from table into target register using key from register
    // A: target register
    // B: table register
    // C: index register
    LOP_GETTABLE,

    // SETTABLE: store source register into table using key from register
    // A: source register
    // B: table register
    // C: index register
    LOP_SETTABLE,

    // GETTABLEKS: load value from table into target register using constant string as a key
    // A: target register
    // B: table register
    // C: predicted slot index (based on hash)
    // AUX: constant table index
    LOP_GETTABLEKS,

    // SETTABLEKS: store source register into table using constant string as a key
    // A: source register
    // B: table register
    // C: predicted slot index (based on hash)
    // AUX: constant table index
    LOP_SETTABLEKS,

    // GETTABLEN: load value from table into target register using small integer index as a key
    // A: target register
    // B: table register
    // C: index-1 (index is 1..256)
    LOP_GETTABLEN,

    // SETTABLEN: store source register into table using small integer index as a key
    // A: source register
    // B: table register
    // C: index-1 (index is 1..256)
    LOP_SETTABLEN,

    // NEWCLOSURE: create closure from a child proto; followed by a CAPTURE instruction for each upvalue
    // A: target register
    // D: child proto index (0..32767)
    LOP_NEWCLOSURE,

    // NAMECALL: prepare to call specified method by name by loading function from source register using constant index into target register and copying source register into target register + 1
    // A: target register
    // B: source register
    // C: predicted slot index (based on hash)
    // AUX: constant table index
    // Note that this instruction must be followed directly by CALL; it prepares the arguments
    // This instruction is roughly equivalent to GETTABLEKS + MOVE pair, but we need a special instruction to support custom __namecall metamethod
    LOP_NAMECALL,

    // CALL: call specified function
    // A: register where the function object lives, followed by arguments; results are placed starting from the same register
    // B: argument count + 1, or 0 to preserve all arguments up to top (MULTRET)
    // C: result count + 1, or 0 to preserve all values and adjust top (MULTRET)
    LOP_CALL,

    // RETURN: returns specified values from the function
    // A: register where the returned values start
    // B: number of returned values + 1, or 0 to return all values up to top (MULTRET)
    LOP_RETURN,

    // JUMP: jumps to target offset
    // D: jump offset (-32768..32767; 0 means "next instruction" aka "don't jump")
    LOP_JUMP,

    // JUMPBACK: jumps to target offset; this is equivalent to JUMP but is used as a safepoint to be able to interrupt while/repeat loops
    // D: jump offset (-32768..32767; 0 means "next instruction" aka "don't jump")
    LOP_JUMPBACK,

    // JUMPIF: jumps to target offset if register is not nil/false
    // A: source register
    // D: jump offset (-32768..32767; 0 means "next instruction" aka "don't jump")
    LOP_JUMPIF,

    // JUMPIFNOT: jumps to target offset if register is nil/false
    // A: source register
    // D: jump offset (-32768..32767; 0 means "next instruction" aka "don't jump")
    LOP_JUMPIFNOT,

    // JUMPIFEQ, JUMPIFLE, JUMPIFLT, JUMPIFNOTEQ, JUMPIFNOTLE, JUMPIFNOTLT: jumps to target offset if the comparison is true (or false, for NOT variants)
    // A: source register 1
    // D: jump offset (-32768..32767; 1 means "next instruction" aka "don't jump")
    // AUX: source register 2
    LOP_JUMPIFEQ,
    LOP_JUMPIFLE,
    LOP_JUMPIFLT,
    LOP_JUMPIFNOTEQ,
    LOP_JUMPIFNOTLE,
    LOP_JUMPIFNOTLT,

    // ADD, SUB, MUL, DIV, MOD, POW: compute arithmetic operation between two source registers and put the result into target register
    // A: target register
    // B: source register 1
    // C: source register 2
    LOP_ADD,
    LOP_SUB,
    LOP_MUL,
    LOP_DIV,
    LOP_MOD,
    LOP_POW,

    // ADDK, SUBK, MULK, DIVK, MODK, POWK: compute arithmetic operation between the source register and a constant and put the result into target register
    // A: target register
    // B: source register
    // C: constant table index (0..255)
    LOP_ADDK,
    LOP_SUBK,
    LOP_MULK,
    LOP_DIVK,
    LOP_MODK,
    LOP_POWK,

    // AND, OR: perform `and` or `or` operation (selecting first or second register based on whether the first one is truthy) and put the result into target register
    // A: target register
    // B: source register 1
    // C: source register 2
    LOP_AND,
    LOP_OR,

    // ANDK, ORK: perform `and` or `or` operation (selecting source register or constant based on whether the source register is truthy) and put the result into target register
    // A: target register
    // B: source register
    // C: constant table index (0..255)
    LOP_ANDK,
    LOP_ORK,

    // CONCAT: concatenate all strings between B and C (inclusive) and put the result into A
    // A: target register
    // B: source register start
    // C: source register end
    LOP_CONCAT,

    // NOT, MINUS, LENGTH: compute unary operation for source register and put the result into target register
    // A: target register
    // B: source register
    LOP_NOT,
    LOP_MINUS,
    LOP_LENGTH,

    // NEWTABLE: create table in target register
    // A: target register
    // B: table size, stored as 0 for v=0 and ceil(log2(v))+1 for v!=0
    // AUX: array size
    LOP_NEWTABLE,

    // DUPTABLE: duplicate table using the constant table template to target register
    // A: target register
    // D: constant table index (0..32767)
    LOP_DUPTABLE,

    // SETLIST: set a list of values to table in target register
    // A: target register
    // B: source register start
    // C: value count + 1, or 0 to use all values up to top (MULTRET)
    // AUX: table index to start from
    LOP_SETLIST,

    // FORNPREP: prepare a numeric for loop, jump over the loop if first iteration doesn't need to run
    // A: target register; numeric for loops assume a register layout [limit, step, index, variable]
    // D: jump offset (-32768..32767)
    // limit/step are immutable, index isn't visible to user code since it's copied into variable
    LOP_FORNPREP,

    // FORNLOOP: adjust loop variables for one iteration, jump back to the loop header if loop needs to continue
    // A: target register; see FORNPREP for register layout
    // D: jump offset (-32768..32767)
    LOP_FORNLOOP,

    // FORGLOOP: adjust loop variables for one iteration of a generic for loop, jump back to the loop header if loop needs to continue
    // A: target register; generic for loops assume a register layout [generator, state, index, variables...]
    // D: jump offset (-32768..32767)
    // AUX: variable count (1..255) in the low 8 bits, high bit indicates whether to use ipairs-style traversal in the fast path
    // loop variables are adjusted by calling generator(state, index) and expecting it to return a tuple that's copied to the user variables
    // the first variable is then copied into index; generator/state are immutable, index isn't visible to user code
    LOP_FORGLOOP,

    // FORGPREP_INEXT: prepare FORGLOOP with 2 output variables (no AUX encoding), assuming generator is luaB_inext, and jump to FORGLOOP
    // A: target register (see FORGLOOP for register layout)
    LOP_FORGPREP_INEXT,

    // removed in v3
    LOP_DEP_FORGLOOP_INEXT,

    // FORGPREP_NEXT: prepare FORGLOOP with 2 output variables (no AUX encoding), assuming generator is luaB_next, and jump to FORGLOOP
    // A: target register (see FORGLOOP for register layout)
    LOP_FORGPREP_NEXT,

    // NATIVECALL: start executing new function in native code
    // this is a pseudo-instruction that is never emitted by bytecode compiler, but can be constructed at runtime to accelerate native code dispatch
    LOP_NATIVECALL,

    // GETVARARGS: copy variables into the target register from vararg storage for current function
    // A: target register
    // B: variable count + 1, or 0 to copy all variables and adjust top (MULTRET)
    LOP_GETVARARGS,

    // DUPCLOSURE: create closure from a pre-created function object (reusing it unless environments diverge)
    // A: target register
    // D: constant table index (0..32767)
    LOP_DUPCLOSURE,

    // PREPVARARGS: prepare stack for variadic functions so that GETVARARGS works correctly
    // A: number of fixed arguments
    LOP_PREPVARARGS,

    // LOADKX: sets register to an entry from the constant table from the proto (number/string)
    // A: target register
    // AUX: constant table index
    LOP_LOADKX,

    // JUMPX: jumps to the target offset; like JUMPBACK, supports interruption
    // E: jump offset (-2^23..2^23; 0 means "next instruction" aka "don't jump")
    LOP_JUMPX,

    // FASTCALL: perform a fast call of a built-in function
    // A: builtin function id (see LuauBuiltinFunction)
    // C: jump offset to get to following CALL
    // FASTCALL is followed by one of (GETIMPORT, MOVE, GETUPVAL) instructions and by CALL instruction
    // This is necessary so that if FASTCALL can't perform the call inline, it can continue normal execution
    // If FASTCALL *can* perform the call, it jumps over the instructions *and* over the next CALL
    // Note that FASTCALL will read the actual call arguments, such as argument/result registers and counts, from the CALL instruction
    LOP_FASTCALL,

    // COVERAGE: update coverage information stored in the instruction
    // E: hit count for the instruction (0..2^23-1)
    // The hit count is incremented by VM every time the instruction is executed, and saturates at 2^23-1
    LOP_COVERAGE,

    // CAPTURE: capture a local or an upvalue as an upvalue into a newly created closure; only valid after NEWCLOSURE
    // A: capture type, see LuauCaptureType
    // B: source register (for VAL/REF) or upvalue index (for UPVAL/UPREF)
    LOP_CAPTURE,

    // removed in v3
    LOP_DEP_JUMPIFEQK,
    LOP_DEP_JUMPIFNOTEQK,

    // FASTCALL1: perform a fast call of a built-in function using 1 register argument
    // A: builtin function id (see LuauBuiltinFunction)
    // B: source argument register
    // C: jump offset to get to following CALL
    LOP_FASTCALL1,

    // FASTCALL2: perform a fast call of a built-in function using 2 register arguments
    // A: builtin function id (see LuauBuiltinFunction)
    // B: source argument register
    // C: jump offset to get to following CALL
    // AUX: source register 2 in least-significant byte
    LOP_FASTCALL2,

    // FASTCALL2K: perform a fast call of a built-in function using 1 register argument and 1 constant argument
    // A: builtin function id (see LuauBuiltinFunction)
    // B: source argument register
    // C: jump offset to get to following CALL
    // AUX: constant index
    LOP_FASTCALL2K,

    // FORGPREP: prepare loop variables for a generic for loop, jump to the loop backedge unconditionally
    // A: target register; generic for loops assume a register layout [generator, state, index, variables...]
    // D: jump offset (-32768..32767)
    LOP_FORGPREP,

    // JUMPXEQKNIL, JUMPXEQKB: jumps to target offset if the comparison with constant is true (or false, see AUX)
    // A: source register 1
    // D: jump offset (-32768..32767; 1 means "next instruction" aka "don't jump")
    // AUX: constant value (for boolean) in low bit, NOT flag (that flips comparison result) in high bit
    LOP_JUMPXEQKNIL,
    LOP_JUMPXEQKB,

    // JUMPXEQKN, JUMPXEQKS: jumps to target offset if the comparison with constant is true (or false, see AUX)
    // A: source register 1
    // D: jump offset (-32768..32767; 1 means "next instruction" aka "don't jump")
    // AUX: constant table index in low 24 bits, NOT flag (that flips comparison result) in high bit
    LOP_JUMPXEQKN,
    LOP_JUMPXEQKS,

    // IDIV: compute floor division between two source registers and put the result into target register
    // A: target register
    // B: source register 1
    // C: source register 2
    LOP_IDIV,

    // IDIVK compute floor division between the source register and a constant and put the result into target register
    // A: target register
    // B: source register
    // C: constant table index (0..255)
    LOP_IDIVK,

    // Enum entry for number of opcodes, not a valid opcode by itself!
    LOP__COUNT
};

// Bytecode instruction header: it's always a 32-bit integer, with low byte (first byte in little endian) containing the opcode
// Some instruction types require more data and have more 32-bit integers following the header
#define LUAU_INSN_OP(insn) ((insn) & 0xff)

// ABC encoding: three 8-bit values, containing registers or small numbers
#define LUAU_INSN_A(insn) (((insn) >> 8) & 0xff)
#define LUAU_INSN_B(insn) (((insn) >> 16) & 0xff)
#define LUAU_INSN_C(insn) (((insn) >> 24) & 0xff)

// AD encoding: one 8-bit value, one signed 16-bit value
#define LUAU_INSN_D(insn) (int32_t(insn) >> 16)

// E encoding: one signed 24-bit value
#define LUAU_INSN_E(insn) (int32_t(insn) >> 8)

// Bytecode tags, used internally for bytecode encoded as a string
enum LuauBytecodeTag
{
    // Bytecode version; runtime supports [MIN, MAX], compiler emits TARGET by default but may emit a higher version when flags are enabled
    LBC_VERSION_MIN = 3,
    LBC_VERSION_MAX = 4,
    LBC_VERSION_TARGET = 4,
    // Type encoding version
    LBC_TYPE_VERSION = 1,
    // Types of constant table entries
    LBC_CONSTANT_NIL = 0,
    LBC_CONSTANT_BOOLEAN,
    LBC_CONSTANT_NUMBER,
    LBC_CONSTANT_STRING,
    LBC_CONSTANT_IMPORT,
    LBC_CONSTANT_TABLE,
    LBC_CONSTANT_CLOSURE,
};

// Type table tags
enum LuauBytecodeType
{
    LBC_TYPE_NIL = 0,
    LBC_TYPE_BOOLEAN,
    LBC_TYPE_NUMBER,
    LBC_TYPE_STRING,
    LBC_TYPE_TABLE,
    LBC_TYPE_FUNCTION,
    LBC_TYPE_THREAD,
    LBC_TYPE_USERDATA,
    LBC_TYPE_VECTOR,
    LBC_TYPE_BUFFER,

    LBC_TYPE_ANY = 15,
    LBC_TYPE_OPTIONAL_BIT = 1 << 7,

    LBC_TYPE_INVALID = 256,
};

// Builtin function ids, used in LOP_FASTCALL
enum LuauBuiltinFunction
{
    LBF_NONE = 0,

    // assert()
    LBF_ASSERT,

    // math.
    LBF_MATH_ABS,
    LBF_MATH_ACOS,
    LBF_MATH_ASIN,
    LBF_MATH_ATAN2,
    LBF_MATH_ATAN,
    LBF_MATH_CEIL,
    LBF_MATH_COSH,
    LBF_MATH_COS,
    LBF_MATH_DEG,
    LBF_MATH_EXP,
    LBF_MATH_FLOOR,
    LBF_MATH_FMOD,
    LBF_MATH_FREXP,
    LBF_MATH_LDEXP,
    LBF_MATH_LOG10,
    LBF_MATH_LOG,
    LBF_MATH_MAX,
    LBF_MATH_MIN,
    LBF_MATH_MODF,
    LBF_MATH_POW,
    LBF_MATH_RAD,
    LBF_MATH_SINH,
    LBF_MATH_SIN,
    LBF_MATH_SQRT,
    LBF_MATH_TANH,
    LBF_MATH_TAN,

    // bit32.
    LBF_BIT32_ARSHIFT,
    LBF_BIT32_BAND,
    LBF_BIT32_BNOT,
    LBF_BIT32_BOR,
    LBF_BIT32_BXOR,
    LBF_BIT32_BTEST,
    LBF_BIT32_EXTRACT,
    LBF_BIT32_LROTATE,
    LBF_BIT32_LSHIFT,
    LBF_BIT32_REPLACE,
    LBF_BIT32_RROTATE,
    LBF_BIT32_RSHIFT,

    // type()
    LBF_TYPE,

    // string.
    LBF_STRING_BYTE,
    LBF_STRING_CHAR,
    LBF_STRING_LEN,

    // typeof()
    LBF_TYPEOF,

    // string.
    LBF_STRING_SUB,

    // math.
    LBF_MATH_CLAMP,
    LBF_MATH_SIGN,
    LBF_MATH_ROUND,

    // raw*
    LBF_RAWSET,
    LBF_RAWGET,
    LBF_RAWEQUAL,

    // table.
    LBF_TABLE_INSERT,
    LBF_TABLE_UNPACK,

    // vector ctor
    LBF_VECTOR,

    // bit32.count
    LBF_BIT32_COUNTLZ,
    LBF_BIT32_COUNTRZ,

    // select(_, ...)
    LBF_SELECT_VARARG,

    // rawlen
    LBF_RAWLEN,

    // bit32.extract(_, k, k)
    LBF_BIT32_EXTRACTK,

    // get/setmetatable
    LBF_GETMETATABLE,
    LBF_SETMETATABLE,

    // tonumber/tostring
    LBF_TONUMBER,
    LBF_TOSTRING,

    // bit32.byteswap(n)
    LBF_BIT32_BYTESWAP,
<<<<<<< HEAD
=======

    // buffer.
    LBF_BUFFER_READI8,
    LBF_BUFFER_READU8,
    LBF_BUFFER_WRITEU8,
    LBF_BUFFER_READI16,
    LBF_BUFFER_READU16,
    LBF_BUFFER_WRITEU16,
    LBF_BUFFER_READI32,
    LBF_BUFFER_READU32,
    LBF_BUFFER_WRITEU32,
    LBF_BUFFER_READF32,
    LBF_BUFFER_WRITEF32,
    LBF_BUFFER_READF64,
    LBF_BUFFER_WRITEF64,
>>>>>>> 8237b2f5
};

// Capture type, used in LOP_CAPTURE
enum LuauCaptureType
{
    LCT_VAL = 0,
    LCT_REF,
    LCT_UPVAL,
};

// Proto flag bitmask, stored in Proto::flags
enum LuauProtoFlag
{
    // used to tag main proto for modules with --!native
    LPF_NATIVE_MODULE = 1 << 0,
    // used to tag individual protos as not profitable to compile natively
    LPF_NATIVE_COLD = 1 << 1,
};<|MERGE_RESOLUTION|>--- conflicted
+++ resolved
@@ -564,8 +564,6 @@
 
     // bit32.byteswap(n)
     LBF_BIT32_BYTESWAP,
-<<<<<<< HEAD
-=======
 
     // buffer.
     LBF_BUFFER_READI8,
@@ -581,7 +579,6 @@
     LBF_BUFFER_WRITEF32,
     LBF_BUFFER_READF64,
     LBF_BUFFER_WRITEF64,
->>>>>>> 8237b2f5
 };
 
 // Capture type, used in LOP_CAPTURE
