// This file is part of the Luau programming language and is licensed under MIT License; see LICENSE.txt for details
#include "ConstantFolding.h"

#include "BuiltinFolding.h"

#include <vector>
#include <math.h>

namespace Luau
{
namespace Compile
{

static bool constantsEqual(const Constant& la, const Constant& ra)
{
    LUAU_ASSERT(la.type != Constant::Type_Unknown && ra.type != Constant::Type_Unknown);

    switch (la.type)
    {
    case Constant::Type_Nil:
        return ra.type == Constant::Type_Nil;

    case Constant::Type_Boolean:
        return ra.type == Constant::Type_Boolean && la.valueBoolean == ra.valueBoolean;

    case Constant::Type_Number:
        return ra.type == Constant::Type_Number && la.valueNumber == ra.valueNumber;

    case Constant::Type_Vector:
<<<<<<< HEAD
        return ra.type == Constant::Type_Vector &&
            la.valueVector[0] == ra.valueVector[0] &&
            la.valueVector[1] == ra.valueVector[1] &&
            la.valueVector[2] == ra.valueVector[2] &&
            la.valueVector[3] == ra.valueVector[3];
=======
        return ra.type == Constant::Type_Vector && la.valueVector[0] == ra.valueVector[0] && la.valueVector[1] == ra.valueVector[1] &&
               la.valueVector[2] == ra.valueVector[2] && la.valueVector[3] == ra.valueVector[3];
>>>>>>> 557e77a6

    case Constant::Type_String:
        return ra.type == Constant::Type_String && la.stringLength == ra.stringLength && memcmp(la.valueString, ra.valueString, la.stringLength) == 0;

    default:
        LUAU_ASSERT(!"Unexpected constant type in comparison");
        return false;
    }
}

static void foldUnary(Constant& result, AstExprUnary::Op op, const Constant& arg)
{
    switch (op)
    {
    case AstExprUnary::Not:
        if (arg.type != Constant::Type_Unknown)
        {
            result.type = Constant::Type_Boolean;
            result.valueBoolean = !arg.isTruthful();
        }
        break;

    case AstExprUnary::Minus:
        if (arg.type == Constant::Type_Number)
        {
            result.type = Constant::Type_Number;
            result.valueNumber = -arg.valueNumber;
        }
        break;

    case AstExprUnary::Len:
        if (arg.type == Constant::Type_String)
        {
            result.type = Constant::Type_Number;
            result.valueNumber = double(arg.stringLength);
        }
        break;

    default:
        LUAU_ASSERT(!"Unexpected unary operation");
    }
}

static void foldBinary(Constant& result, AstExprBinary::Op op, const Constant& la, const Constant& ra)
{
    switch (op)
    {
    case AstExprBinary::Add:
        if (la.type == Constant::Type_Number && ra.type == Constant::Type_Number)
        {
            result.type = Constant::Type_Number;
            result.valueNumber = la.valueNumber + ra.valueNumber;
        }
        break;

    case AstExprBinary::Sub:
        if (la.type == Constant::Type_Number && ra.type == Constant::Type_Number)
        {
            result.type = Constant::Type_Number;
            result.valueNumber = la.valueNumber - ra.valueNumber;
        }
        break;

    case AstExprBinary::Mul:
        if (la.type == Constant::Type_Number && ra.type == Constant::Type_Number)
        {
            result.type = Constant::Type_Number;
            result.valueNumber = la.valueNumber * ra.valueNumber;
        }
        break;

    case AstExprBinary::Div:
        if (la.type == Constant::Type_Number && ra.type == Constant::Type_Number)
        {
            result.type = Constant::Type_Number;
            result.valueNumber = la.valueNumber / ra.valueNumber;
        }
        break;

    case AstExprBinary::FloorDiv:
        if (la.type == Constant::Type_Number && ra.type == Constant::Type_Number)
        {
            result.type = Constant::Type_Number;
            result.valueNumber = floor(la.valueNumber / ra.valueNumber);
        }
        break;

    case AstExprBinary::Mod:
        if (la.type == Constant::Type_Number && ra.type == Constant::Type_Number)
        {
            result.type = Constant::Type_Number;
            result.valueNumber = la.valueNumber - floor(la.valueNumber / ra.valueNumber) * ra.valueNumber;
        }
        break;

    case AstExprBinary::Pow:
        if (la.type == Constant::Type_Number && ra.type == Constant::Type_Number)
        {
            result.type = Constant::Type_Number;
            result.valueNumber = pow(la.valueNumber, ra.valueNumber);
        }
        break;

    case AstExprBinary::Concat:
        break;

    case AstExprBinary::CompareNe:
        if (la.type != Constant::Type_Unknown && ra.type != Constant::Type_Unknown)
        {
            result.type = Constant::Type_Boolean;
            result.valueBoolean = !constantsEqual(la, ra);
        }
        break;

    case AstExprBinary::CompareEq:
        if (la.type != Constant::Type_Unknown && ra.type != Constant::Type_Unknown)
        {
            result.type = Constant::Type_Boolean;
            result.valueBoolean = constantsEqual(la, ra);
        }
        break;

    case AstExprBinary::CompareLt:
        if (la.type == Constant::Type_Number && ra.type == Constant::Type_Number)
        {
            result.type = Constant::Type_Boolean;
            result.valueBoolean = la.valueNumber < ra.valueNumber;
        }
        break;

    case AstExprBinary::CompareLe:
        if (la.type == Constant::Type_Number && ra.type == Constant::Type_Number)
        {
            result.type = Constant::Type_Boolean;
            result.valueBoolean = la.valueNumber <= ra.valueNumber;
        }
        break;

    case AstExprBinary::CompareGt:
        if (la.type == Constant::Type_Number && ra.type == Constant::Type_Number)
        {
            result.type = Constant::Type_Boolean;
            result.valueBoolean = la.valueNumber > ra.valueNumber;
        }
        break;

    case AstExprBinary::CompareGe:
        if (la.type == Constant::Type_Number && ra.type == Constant::Type_Number)
        {
            result.type = Constant::Type_Boolean;
            result.valueBoolean = la.valueNumber >= ra.valueNumber;
        }
        break;

    case AstExprBinary::And:
        if (la.type != Constant::Type_Unknown)
        {
            result = la.isTruthful() ? ra : la;
        }
        break;

    case AstExprBinary::Or:
        if (la.type != Constant::Type_Unknown)
        {
            result = la.isTruthful() ? la : ra;
        }
        break;

    default:
        LUAU_ASSERT(!"Unexpected binary operation");
    }
}

struct ConstantVisitor : AstVisitor
{
    DenseHashMap<AstExpr*, Constant>& constants;
    DenseHashMap<AstLocal*, Variable>& variables;
    DenseHashMap<AstLocal*, Constant>& locals;

    const DenseHashMap<AstExprCall*, int>* builtins;
    bool foldMathK = false;

    bool wasEmpty = false;

    std::vector<Constant> builtinArgs;

    ConstantVisitor(DenseHashMap<AstExpr*, Constant>& constants, DenseHashMap<AstLocal*, Variable>& variables,
        DenseHashMap<AstLocal*, Constant>& locals, const DenseHashMap<AstExprCall*, int>* builtins, bool foldMathK)
        : constants(constants)
        , variables(variables)
        , locals(locals)
        , builtins(builtins)
        , foldMathK(foldMathK)
    {
        // since we do a single pass over the tree, if the initial state was empty we don't need to clear out old entries
        wasEmpty = constants.empty() && locals.empty();
    }

    Constant analyze(AstExpr* node)
    {
        Constant result;
        result.type = Constant::Type_Unknown;

        if (AstExprGroup* expr = node->as<AstExprGroup>())
        {
            result = analyze(expr->expr);
        }
        else if (node->is<AstExprConstantNil>())
        {
            result.type = Constant::Type_Nil;
        }
        else if (AstExprConstantBool* expr = node->as<AstExprConstantBool>())
        {
            result.type = Constant::Type_Boolean;
            result.valueBoolean = expr->value;
        }
        else if (AstExprConstantNumber* expr = node->as<AstExprConstantNumber>())
        {
            result.type = Constant::Type_Number;
            result.valueNumber = expr->value;
        }
        else if (AstExprConstantString* expr = node->as<AstExprConstantString>())
        {
            result.type = Constant::Type_String;
            result.valueString = expr->value.data;
            result.stringLength = unsigned(expr->value.size);
        }
        else if (AstExprLocal* expr = node->as<AstExprLocal>())
        {
            const Constant* l = locals.find(expr->local);

            if (l)
                result = *l;
        }
        else if (node->is<AstExprGlobal>())
        {
            // nope
        }
        else if (node->is<AstExprVarargs>())
        {
            // nope
        }
        else if (AstExprCall* expr = node->as<AstExprCall>())
        {
            analyze(expr->func);

            if (const int* bfid = builtins ? builtins->find(expr) : nullptr)
            {
                // since recursive calls to analyze() may reuse the vector we need to be careful and preserve existing contents
                size_t offset = builtinArgs.size();
                bool canFold = true;

                builtinArgs.reserve(offset + expr->args.size);

                for (size_t i = 0; i < expr->args.size; ++i)
                {
                    Constant ac = analyze(expr->args.data[i]);

                    if (ac.type == Constant::Type_Unknown)
                        canFold = false;
                    else
                        builtinArgs.push_back(ac);
                }

                if (canFold)
                {
                    LUAU_ASSERT(builtinArgs.size() == offset + expr->args.size);
                    result = foldBuiltin(*bfid, builtinArgs.data() + offset, expr->args.size);
                }

                builtinArgs.resize(offset);
            }
            else
            {
                for (size_t i = 0; i < expr->args.size; ++i)
                    analyze(expr->args.data[i]);
            }
        }
        else if (AstExprIndexName* expr = node->as<AstExprIndexName>())
        {
            analyze(expr->expr);

            if (foldMathK)
            {
                if (AstExprGlobal* eg = expr->expr->as<AstExprGlobal>(); eg && eg->name == "math")
                {
                    result = foldBuiltinMath(expr->index);
                }
            }
        }
        else if (AstExprIndexExpr* expr = node->as<AstExprIndexExpr>())
        {
            analyze(expr->expr);
            analyze(expr->index);
        }
        else if (AstExprFunction* expr = node->as<AstExprFunction>())
        {
            // this is necessary to propagate constant information in all child functions
            expr->body->visit(this);
        }
        else if (AstExprTable* expr = node->as<AstExprTable>())
        {
            for (size_t i = 0; i < expr->items.size; ++i)
            {
                const AstExprTable::Item& item = expr->items.data[i];

                if (item.key)
                    analyze(item.key);

                analyze(item.value);
            }
        }
        else if (AstExprUnary* expr = node->as<AstExprUnary>())
        {
            Constant arg = analyze(expr->expr);

            if (arg.type != Constant::Type_Unknown)
                foldUnary(result, expr->op, arg);
        }
        else if (AstExprBinary* expr = node->as<AstExprBinary>())
        {
            Constant la = analyze(expr->left);
            Constant ra = analyze(expr->right);

            // note: ra doesn't need to be constant to fold and/or
            if (la.type != Constant::Type_Unknown)
                foldBinary(result, expr->op, la, ra);
        }
        else if (AstExprTypeAssertion* expr = node->as<AstExprTypeAssertion>())
        {
            Constant arg = analyze(expr->expr);

            result = arg;
        }
        else if (AstExprIfElse* expr = node->as<AstExprIfElse>())
        {
            Constant cond = analyze(expr->condition);
            Constant trueExpr = analyze(expr->trueExpr);
            Constant falseExpr = analyze(expr->falseExpr);

            if (cond.type != Constant::Type_Unknown)
                result = cond.isTruthful() ? trueExpr : falseExpr;
        }
        else if (AstExprInterpString* expr = node->as<AstExprInterpString>())
        {
            for (AstExpr* expression : expr->expressions)
                analyze(expression);
        }
        else
        {
            LUAU_ASSERT(!"Unknown expression type");
        }

        recordConstant(constants, node, result);

        return result;
    }

    template<typename T>
    void recordConstant(DenseHashMap<T, Constant>& map, T key, const Constant& value)
    {
        if (value.type != Constant::Type_Unknown)
            map[key] = value;
        else if (wasEmpty)
            ;
        else if (Constant* old = map.find(key))
            old->type = Constant::Type_Unknown;
    }

    void recordValue(AstLocal* local, const Constant& value)
    {
        // note: we rely on trackValues to have been run before us
        Variable* v = variables.find(local);
        LUAU_ASSERT(v);

        if (!v->written)
        {
            v->constant = (value.type != Constant::Type_Unknown);
            recordConstant(locals, local, value);
        }
    }

    bool visit(AstExpr* node) override
    {
        // note: we short-circuit the visitor traversal through any expression trees by returning false
        // recursive traversal is happening inside analyze() which makes it easier to get the resulting value of the subexpression
        analyze(node);

        return false;
    }

    bool visit(AstStatLocal* node) override
    {
        // all values that align wrt indexing are simple - we just match them 1-1
        for (size_t i = 0; i < node->vars.size && i < node->values.size; ++i)
        {
            Constant arg = analyze(node->values.data[i]);

            recordValue(node->vars.data[i], arg);
        }

        if (node->vars.size > node->values.size)
        {
            // if we have trailing variables, then depending on whether the last value is capable of returning multiple values
            // (aka call or varargs), we either don't know anything about these vars, or we know they're nil
            AstExpr* last = node->values.size ? node->values.data[node->values.size - 1] : nullptr;
            bool multRet = last && (last->is<AstExprCall>() || last->is<AstExprVarargs>());

            if (!multRet)
            {
                for (size_t i = node->values.size; i < node->vars.size; ++i)
                {
                    Constant nil = {Constant::Type_Nil};
                    recordValue(node->vars.data[i], nil);
                }
            }
        }
        else
        {
            // we can have more values than variables; in this case we still need to analyze them to make sure we do constant propagation inside
            // them
            for (size_t i = node->vars.size; i < node->values.size; ++i)
                analyze(node->values.data[i]);
        }

        return false;
    }
};

void foldConstants(DenseHashMap<AstExpr*, Constant>& constants, DenseHashMap<AstLocal*, Variable>& variables,
    DenseHashMap<AstLocal*, Constant>& locals, const DenseHashMap<AstExprCall*, int>* builtins, bool foldMathK, AstNode* root)
{
    ConstantVisitor visitor{constants, variables, locals, builtins, foldMathK};
    root->visit(&visitor);
}

} // namespace Compile
} // namespace Luau<|MERGE_RESOLUTION|>--- conflicted
+++ resolved
@@ -27,16 +27,8 @@
         return ra.type == Constant::Type_Number && la.valueNumber == ra.valueNumber;
 
     case Constant::Type_Vector:
-<<<<<<< HEAD
-        return ra.type == Constant::Type_Vector &&
-            la.valueVector[0] == ra.valueVector[0] &&
-            la.valueVector[1] == ra.valueVector[1] &&
-            la.valueVector[2] == ra.valueVector[2] &&
-            la.valueVector[3] == ra.valueVector[3];
-=======
         return ra.type == Constant::Type_Vector && la.valueVector[0] == ra.valueVector[0] && la.valueVector[1] == ra.valueVector[1] &&
                la.valueVector[2] == ra.valueVector[2] && la.valueVector[3] == ra.valueVector[3];
->>>>>>> 557e77a6
 
     case Constant::Type_String:
         return ra.type == Constant::Type_String && la.stringLength == ra.stringLength && memcmp(la.valueString, ra.valueString, la.stringLength) == 0;
