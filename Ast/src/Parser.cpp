// This file is part of the Luau programming language and is licensed under MIT License; see LICENSE.txt for details
#include "Luau/Parser.h"

#include "Luau/Common.h"
#include "Luau/TimeTrace.h"

#include <algorithm>

#include <errno.h>
#include <limits.h>

LUAU_FASTINTVARIABLE(LuauRecursionLimit, 1000)
LUAU_FASTINTVARIABLE(LuauTypeLengthLimit, 1000)
LUAU_FASTINTVARIABLE(LuauParseErrorLimit, 100)

// Warning: If you are introducing new syntax, ensure that it is behind a separate
// flag so that we don't break production games by reverting syntax changes.
// See docs/SyntaxChanges.md for an explanation.
LUAU_FASTFLAGVARIABLE(DebugLuauDeferredConstraintResolution, false)
LUAU_FASTFLAGVARIABLE(LuauNativeAttribute, false)
LUAU_FASTFLAGVARIABLE(LuauAttributeSyntaxFunExpr, false)
LUAU_FASTFLAGVARIABLE(LuauDeclarationExtraPropData, false)

namespace Luau
{

struct AttributeEntry
{
    const char* name;
    AstAttr::Type type;
};

AttributeEntry kAttributeEntries[] = {{"@checked", AstAttr::Type::Checked}, {"@native", AstAttr::Type::Native}, {nullptr, AstAttr::Type::Checked}};

ParseError::ParseError(const Location& location, const std::string& message)
    : location(location)
    , message(message)
{
}

const char* ParseError::what() const throw()
{
    return message.c_str();
}

const Location& ParseError::getLocation() const
{
    return location;
}

const std::string& ParseError::getMessage() const
{
    return message;
}

// LUAU_NOINLINE is used to limit the stack cost of this function due to std::string object / exception plumbing
LUAU_NOINLINE void ParseError::raise(const Location& location, const char* format, ...)
{
    va_list args;
    va_start(args, format);
    std::string message = vformat(format, args);
    va_end(args);

    throw ParseError(location, message);
}

ParseErrors::ParseErrors(std::vector<ParseError> errors)
    : errors(std::move(errors))
{
    LUAU_ASSERT(!this->errors.empty());

    if (this->errors.size() == 1)
        message = this->errors.front().what();
    else
        message = format("%d parse errors", int(this->errors.size()));
}

const char* ParseErrors::what() const throw()
{
    return message.c_str();
}

const std::vector<ParseError>& ParseErrors::getErrors() const
{
    return errors;
}

template<typename T>
TempVector<T>::TempVector(std::vector<T>& storage)
    : storage(storage)
    , offset(storage.size())
    , size_(0)
{
}

template<typename T>
TempVector<T>::~TempVector()
{
    LUAU_ASSERT(storage.size() == offset + size_);
    storage.erase(storage.begin() + offset, storage.end());
}

template<typename T>
const T& TempVector<T>::operator[](size_t index) const
{
    LUAU_ASSERT(index < size_);
    return storage[offset + index];
}

template<typename T>
const T& TempVector<T>::front() const
{
    LUAU_ASSERT(size_ > 0);
    return storage[offset];
}

template<typename T>
const T& TempVector<T>::back() const
{
    LUAU_ASSERT(size_ > 0);
    return storage.back();
}

template<typename T>
bool TempVector<T>::empty() const
{
    return size_ == 0;
}

template<typename T>
size_t TempVector<T>::size() const
{
    return size_;
}

template<typename T>
void TempVector<T>::push_back(const T& item)
{
    LUAU_ASSERT(storage.size() == offset + size_);
    storage.push_back(item);
    size_++;
}

static bool shouldParseTypePack(Lexer& lexer)
{
    if (lexer.current().type == Lexeme::Dot3)
        return true;
    else if (lexer.current().type == Lexeme::Name && lexer.lookahead().type == Lexeme::Dot3)
        return true;

    return false;
}

ParseResult Parser::parse(const char* buffer, size_t bufferSize, AstNameTable& names, Allocator& allocator, ParseOptions options)
{
    LUAU_TIMETRACE_SCOPE("Parser::parse", "Parser");

    Parser p(buffer, bufferSize, names, allocator, options);

    try
    {
        AstStatBlock* root = p.parseChunk();
        size_t lines = p.lexer.current().location.end.line + (bufferSize > 0 && buffer[bufferSize - 1] != '\n');

        return ParseResult{root, lines, std::move(p.hotcomments), std::move(p.parseErrors), std::move(p.commentLocations)};
    }
    catch (ParseError& err)
    {
        // when catching a fatal error, append it to the list of non-fatal errors and return
        p.parseErrors.push_back(err);

        return ParseResult{nullptr, 0, {}, p.parseErrors};
    }
}

Parser::Parser(const char* buffer, size_t bufferSize, AstNameTable& names, Allocator& allocator, const ParseOptions& options)
    : options(options)
    , lexer(buffer, bufferSize, names)
    , allocator(allocator)
    , recursionCounter(0)
    , endMismatchSuspect(Lexeme(Location(), Lexeme::Eof))
    , localMap(AstName())
{
    Function top;
    top.vararg = true;

    functionStack.reserve(8);
    functionStack.push_back(top);

    nameSelf = names.addStatic("self");
    nameNumber = names.addStatic("number");
    nameError = names.addStatic(kParseNameError);
    nameNil = names.getOrAdd("nil"); // nil is a reserved keyword

    matchRecoveryStopOnToken.assign(Lexeme::Type::Reserved_END, 0);
    matchRecoveryStopOnToken[Lexeme::Type::Eof] = 1;

    // required for lookahead() to work across a comment boundary and for nextLexeme() to work when captureComments is false
    lexer.setSkipComments(true);

    // read first lexeme (any hot comments get .header = true)
    LUAU_ASSERT(hotcommentHeader);
    nextLexeme();

    // all hot comments parsed after the first non-comment lexeme are special in that they don't affect type checking / linting mode
    hotcommentHeader = false;

    // preallocate some buffers that are very likely to grow anyway; this works around std::vector's inefficient growth policy for small arrays
    localStack.reserve(16);
    scratchStat.reserve(16);
    scratchExpr.reserve(16);
    scratchLocal.reserve(16);
    scratchBinding.reserve(16);
}

bool Parser::blockFollow(const Lexeme& l)
{
    return l.type == Lexeme::Eof || l.type == Lexeme::ReservedElse || l.type == Lexeme::ReservedElseif || l.type == Lexeme::ReservedEnd ||
           l.type == Lexeme::ReservedUntil;
}

AstStatBlock* Parser::parseChunk()
{
    AstStatBlock* result = parseBlock();

    if (lexer.current().type != Lexeme::Eof)
        expectAndConsumeFail(Lexeme::Eof, nullptr);

    return result;
}

// chunk ::= {stat [`;']} [laststat [`;']]
// block ::= chunk
AstStatBlock* Parser::parseBlock()
{
    unsigned int localsBegin = saveLocals();

    AstStatBlock* result = parseBlockNoScope();

    restoreLocals(localsBegin);

    return result;
}

static bool isStatLast(AstStat* stat)
{
    return stat->is<AstStatBreak>() || stat->is<AstStatContinue>() || stat->is<AstStatReturn>();
}

AstStatBlock* Parser::parseBlockNoScope()
{
    TempVector<AstStat*> body(scratchStat);

    const Position prevPosition = lexer.previousLocation().end;

    while (!blockFollow(lexer.current()))
    {
        unsigned int oldRecursionCount = recursionCounter;

        incrementRecursionCounter("block");

        AstStat* stat = parseStat();

        recursionCounter = oldRecursionCount;

        if (lexer.current().type == ';')
        {
            nextLexeme();
            stat->hasSemicolon = true;
        }

        body.push_back(stat);

        if (isStatLast(stat))
            break;
    }

    const Location location = Location(prevPosition, lexer.current().location.begin);

    return allocator.alloc<AstStatBlock>(location, copy(body));
}

// stat ::=
// varlist `=' explist |
// functioncall |
// do block end |
// while exp do block end |
// repeat block until exp |
// if exp then block {elseif exp then block} [else block] end |
// for binding `=' exp `,' exp [`,' exp] do block end |
// for namelist in explist do block end |
// function funcname funcbody |
// attributes function funcname funcbody |
// local function Name funcbody |
// local attributes function Name funcbody |
// local namelist [`=' explist]
// laststat ::= return [explist] | break
AstStat* Parser::parseStat()
{
    // guess the type from the token type
    switch (lexer.current().type)
    {
    case Lexeme::ReservedIf:
        return parseIf();
    case Lexeme::ReservedWhile:
        return parseWhile();
    case Lexeme::ReservedDo:
        return parseDo();
    case Lexeme::ReservedFor:
        return parseFor();
    case Lexeme::ReservedRepeat:
        return parseRepeat();
    case Lexeme::ReservedFunction:
        return parseFunctionStat(AstArray<AstAttr*>({nullptr, 0}));
    case Lexeme::ReservedLocal:
        return parseLocal(AstArray<AstAttr*>({nullptr, 0}));
    case Lexeme::ReservedReturn:
        return parseReturn();
    case Lexeme::ReservedBreak:
        return parseBreak();
    case Lexeme::Attribute:
        return parseAttributeStat();
    default:;
    }

    Location start = lexer.current().location;

    // we need to disambiguate a few cases, primarily assignment (lvalue = ...) vs statements-that-are calls
    AstExpr* expr = parsePrimaryExpr(/* asStatement= */ true);

    if (expr->is<AstExprCall>())
        return allocator.alloc<AstStatExpr>(expr->location, expr);

    // if the next token is , or =, it's an assignment (, means it's an assignment with multiple variables)
    if (lexer.current().type == ',' || lexer.current().type == '=')
        return parseAssignment(expr);

    // if the next token is a compound assignment operator, it's a compound assignment (these don't support multiple variables)
    if (std::optional<AstExprBinary::Op> op = parseCompoundOp(lexer.current()))
        return parseCompoundAssignment(expr, *op);

    // we know this isn't a call or an assignment; therefore it must be a context-sensitive keyword such as `type` or `continue`
    AstName ident = getIdentifier(expr);

    if (ident == "type")
        return parseTypeAlias(expr->location, /* exported= */ false);

    if (ident == "export" && lexer.current().type == Lexeme::Name && AstName(lexer.current().name) == "type")
    {
        nextLexeme();
        return parseTypeAlias(expr->location, /* exported= */ true);
    }

    if (ident == "continue")
        return parseContinue(expr->location);

    if (options.allowDeclarationSyntax)
    {
        if (ident == "declare")
            return parseDeclaration(expr->location, AstArray<AstAttr*>({nullptr, 0}));
    }

    // skip unexpected symbol if lexer couldn't advance at all (statements are parsed in a loop)
    if (start == lexer.current().location)
        nextLexeme();

    return reportStatError(expr->location, copy({expr}), {}, "Incomplete statement: expected assignment or a function call");
}

// if exp then block {elseif exp then block} [else block] end
AstStat* Parser::parseIf()
{
    Location start = lexer.current().location;

    nextLexeme(); // if / elseif

    AstExpr* cond = parseExpr();

    Lexeme matchThen = lexer.current();
    std::optional<Location> thenLocation;
    if (expectAndConsume(Lexeme::ReservedThen, "if statement"))
        thenLocation = matchThen.location;

    AstStatBlock* thenbody = parseBlock();

    AstStat* elsebody = nullptr;
    Location end = start;
    std::optional<Location> elseLocation;

    if (lexer.current().type == Lexeme::ReservedElseif)
    {
        thenbody->hasEnd = true;
        unsigned int oldRecursionCount = recursionCounter;
        incrementRecursionCounter("elseif");
        elseLocation = lexer.current().location;
        elsebody = parseIf();
        end = elsebody->location;
        recursionCounter = oldRecursionCount;
    }
    else
    {
        Lexeme matchThenElse = matchThen;

        if (lexer.current().type == Lexeme::ReservedElse)
        {
            thenbody->hasEnd = true;
            elseLocation = lexer.current().location;
            matchThenElse = lexer.current();
            nextLexeme();

            elsebody = parseBlock();
            elsebody->location.begin = matchThenElse.location.end;
        }

        end = lexer.current().location;

        bool hasEnd = expectMatchEndAndConsume(Lexeme::ReservedEnd, matchThenElse);

        if (elsebody)
        {
            if (AstStatBlock* elseBlock = elsebody->as<AstStatBlock>())
                elseBlock->hasEnd = hasEnd;
        }
        else
            thenbody->hasEnd = hasEnd;
    }

    return allocator.alloc<AstStatIf>(Location(start, end), cond, thenbody, elsebody, thenLocation, elseLocation);
}

// while exp do block end
AstStat* Parser::parseWhile()
{
    Location start = lexer.current().location;

    nextLexeme(); // while

    AstExpr* cond = parseExpr();

    Lexeme matchDo = lexer.current();
    bool hasDo = expectAndConsume(Lexeme::ReservedDo, "while loop");

    functionStack.back().loopDepth++;

    AstStatBlock* body = parseBlock();

    functionStack.back().loopDepth--;

    Location end = lexer.current().location;

    bool hasEnd = expectMatchEndAndConsume(Lexeme::ReservedEnd, matchDo);
    body->hasEnd = hasEnd;

    return allocator.alloc<AstStatWhile>(Location(start, end), cond, body, hasDo, matchDo.location);
}

// repeat block until exp
AstStat* Parser::parseRepeat()
{
    Location start = lexer.current().location;

    Lexeme matchRepeat = lexer.current();
    nextLexeme(); // repeat

    unsigned int localsBegin = saveLocals();

    functionStack.back().loopDepth++;

    AstStatBlock* body = parseBlockNoScope();

    functionStack.back().loopDepth--;

    bool hasUntil = expectMatchEndAndConsume(Lexeme::ReservedUntil, matchRepeat);
    body->hasEnd = hasUntil;

    AstExpr* cond = parseExpr();

    restoreLocals(localsBegin);

    return allocator.alloc<AstStatRepeat>(Location(start, cond->location), cond, body, hasUntil);
}

// do block end
AstStat* Parser::parseDo()
{
    Location start = lexer.current().location;

    Lexeme matchDo = lexer.current();
    nextLexeme(); // do

    AstStatBlock* body = parseBlock();

    body->location.begin = start.begin;

    body->hasEnd = expectMatchEndAndConsume(Lexeme::ReservedEnd, matchDo);

    return body;
}

// break
AstStat* Parser::parseBreak()
{
    Location start = lexer.current().location;

    nextLexeme(); // break

    if (functionStack.back().loopDepth == 0)
        return reportStatError(start, {}, copy<AstStat*>({allocator.alloc<AstStatBreak>(start)}), "break statement must be inside a loop");

    return allocator.alloc<AstStatBreak>(start);
}

// continue
AstStat* Parser::parseContinue(const Location& start)
{
    if (functionStack.back().loopDepth == 0)
        return reportStatError(start, {}, copy<AstStat*>({allocator.alloc<AstStatContinue>(start)}), "continue statement must be inside a loop");

    // note: the token is already parsed for us!

    return allocator.alloc<AstStatContinue>(start);
}

// for binding `=' exp `,' exp [`,' exp] do block end |
// for bindinglist in explist do block end |
AstStat* Parser::parseFor()
{
    Location start = lexer.current().location;

    nextLexeme(); // for

    Binding varname = parseBinding();

    if (lexer.current().type == '=')
    {
        nextLexeme();

        AstExpr* from = parseExpr();

        expectAndConsume(',', "index range");

        AstExpr* to = parseExpr();

        AstExpr* step = nullptr;

        if (lexer.current().type == ',')
        {
            nextLexeme();

            step = parseExpr();
        }

        Lexeme matchDo = lexer.current();
        bool hasDo = expectAndConsume(Lexeme::ReservedDo, "for loop");

        unsigned int localsBegin = saveLocals();

        functionStack.back().loopDepth++;

        AstLocal* var = pushLocal(varname);

        AstStatBlock* body = parseBlock();

        functionStack.back().loopDepth--;

        restoreLocals(localsBegin);

        Location end = lexer.current().location;

        bool hasEnd = expectMatchEndAndConsume(Lexeme::ReservedEnd, matchDo);
        body->hasEnd = hasEnd;

        return allocator.alloc<AstStatFor>(Location(start, end), var, from, to, step, body, hasDo, matchDo.location);
    }
    else
    {
        TempVector<Binding> names(scratchBinding);
        names.push_back(varname);

        if (lexer.current().type == ',')
        {
            nextLexeme();

            parseBindingList(names);
        }

        Location inLocation = lexer.current().location;
        bool hasIn = expectAndConsume(Lexeme::ReservedIn, "for loop");

        TempVector<AstExpr*> values(scratchExpr);
        parseExprList(values);

        Lexeme matchDo = lexer.current();
        bool hasDo = expectAndConsume(Lexeme::ReservedDo, "for loop");

        unsigned int localsBegin = saveLocals();

        functionStack.back().loopDepth++;

        TempVector<AstLocal*> vars(scratchLocal);

        for (size_t i = 0; i < names.size(); ++i)
            vars.push_back(pushLocal(names[i]));

        AstStatBlock* body = parseBlock();

        functionStack.back().loopDepth--;

        restoreLocals(localsBegin);

        Location end = lexer.current().location;

        bool hasEnd = expectMatchEndAndConsume(Lexeme::ReservedEnd, matchDo);
        body->hasEnd = hasEnd;

        return allocator.alloc<AstStatForIn>(Location(start, end), copy(vars), copy(values), body, hasIn, inLocation, hasDo, matchDo.location);
    }
}

// funcname ::= Name {`.' Name} [`:' Name]
AstExpr* Parser::parseFunctionName(Location start, bool& hasself, AstName& debugname)
{
    if (lexer.current().type == Lexeme::Name)
        debugname = AstName(lexer.current().name);

    // parse funcname into a chain of indexing operators
    AstExpr* expr = parseNameExpr("function name");

    unsigned int oldRecursionCount = recursionCounter;

    while (lexer.current().type == '.')
    {
        Position opPosition = lexer.current().location.begin;
        nextLexeme();

        Name name = parseName("field name");

        // while we could concatenate the name chain, for now let's just write the short name
        debugname = name.name;

        expr = allocator.alloc<AstExprIndexName>(Location(start, name.location), expr, name.name, name.location, opPosition, '.');

        // note: while the parser isn't recursive here, we're generating recursive structures of unbounded depth
        incrementRecursionCounter("function name");
    }

    recursionCounter = oldRecursionCount;

    // finish with :
    if (lexer.current().type == ':')
    {
        Position opPosition = lexer.current().location.begin;
        nextLexeme();

        Name name = parseName("method name");

        // while we could concatenate the name chain, for now let's just write the short name
        debugname = name.name;

        expr = allocator.alloc<AstExprIndexName>(Location(start, name.location), expr, name.name, name.location, opPosition, ':');

        hasself = true;
    }

    return expr;
}

// function funcname funcbody
AstStat* Parser::parseFunctionStat(const AstArray<AstAttr*>& attributes)
{
    Location start = lexer.current().location;

    Lexeme matchFunction = lexer.current();
    nextLexeme();

    bool hasself = false;
    AstName debugname;
    AstExpr* expr = parseFunctionName(start, hasself, debugname);

    matchRecoveryStopOnToken[Lexeme::ReservedEnd]++;

    AstExprFunction* body = parseFunctionBody(hasself, matchFunction, debugname, nullptr, attributes).first;

    matchRecoveryStopOnToken[Lexeme::ReservedEnd]--;

    return allocator.alloc<AstStatFunction>(Location(start, body->location), expr, body);
}


std::pair<bool, AstAttr::Type> Parser::validateAttribute(const char* attributeName, const TempVector<AstAttr*>& attributes)
{
    AstAttr::Type type;

    // check if the attribute name is valid

    bool found = false;

    for (int i = 0; kAttributeEntries[i].name; ++i)
    {
        found = !strcmp(attributeName, kAttributeEntries[i].name);
        if (found)
        {
            type = kAttributeEntries[i].type;

            if (!FFlag::LuauNativeAttribute && type == AstAttr::Type::Native)
                found = false;

            break;
        }
    }

    if (!found)
    {
        if (strlen(attributeName) == 1)
            report(lexer.current().location, "Attribute name is missing");
        else
            report(lexer.current().location, "Invalid attribute '%s'", attributeName);
    }
    else
    {
        // check that attribute is not duplicated
        for (const AstAttr* attr : attributes)
        {
            if (attr->type == type)
            {
                report(lexer.current().location, "Cannot duplicate attribute '%s'", attributeName);
            }
        }
    }

    return {found, type};
}

// attribute ::= '@' NAME
void Parser::parseAttribute(TempVector<AstAttr*>& attributes)
{
    LUAU_ASSERT(lexer.current().type == Lexeme::Type::Attribute);

    Location loc = lexer.current().location;

    const char* name = lexer.current().name;
    const auto [found, type] = validateAttribute(name, attributes);

    nextLexeme();

    if (found)
        attributes.push_back(allocator.alloc<AstAttr>(loc, type));
}

// attributes ::= {attribute}
AstArray<AstAttr*> Parser::parseAttributes()
{
    Lexeme::Type type = lexer.current().type;

    LUAU_ASSERT(type == Lexeme::Attribute);

    TempVector<AstAttr*> attributes(scratchAttr);

    while (lexer.current().type == Lexeme::Attribute)
        parseAttribute(attributes);

    return copy(attributes);
}

// attributes local function Name funcbody
// attributes function funcname funcbody
// attributes `declare function' Name`(' [parlist] `)' [`:` Type]
// declare Name '{' Name ':' attributes `(' [parlist] `)' [`:` Type] '}'
AstStat* Parser::parseAttributeStat()
{
    AstArray<AstAttr*> attributes = parseAttributes();

    Lexeme::Type type = lexer.current().type;

    switch (type)
    {
    case Lexeme::Type::ReservedFunction:
        return parseFunctionStat(attributes);
    case Lexeme::Type::ReservedLocal:
        return parseLocal(attributes);
    case Lexeme::Type::Name:
        if (options.allowDeclarationSyntax && !strcmp("declare", lexer.current().data))
        {
            AstExpr* expr = parsePrimaryExpr(/* asStatement= */ true);
            return parseDeclaration(expr->location, attributes);
        }
    default:
        return reportStatError(lexer.current().location, {}, {},
            "Expected 'function', 'local function', 'declare function' or a function type declaration after attribute, but got %s instead",
            lexer.current().toString().c_str());
    }
}

// local function Name funcbody |
// local bindinglist [`=' explist]
AstStat* Parser::parseLocal(const AstArray<AstAttr*>& attributes)
{
    Location start = lexer.current().location;

    nextLexeme(); // local

    if (lexer.current().type == Lexeme::ReservedFunction)
    {
        Lexeme matchFunction = lexer.current();
        nextLexeme();

        // matchFunction is only used for diagnostics; to make it suitable for detecting missed indentation between
        // `local function` and `end`, we patch the token to begin at the column where `local` starts
        if (matchFunction.location.begin.line == start.begin.line)
            matchFunction.location.begin.column = start.begin.column;

        Name name = parseName("variable name");

        matchRecoveryStopOnToken[Lexeme::ReservedEnd]++;

        auto [body, var] = parseFunctionBody(false, matchFunction, name.name, &name, attributes);

        matchRecoveryStopOnToken[Lexeme::ReservedEnd]--;

        Location location{start.begin, body->location.end};

        return allocator.alloc<AstStatLocalFunction>(location, var, body);
    }
    else
    {
        if (attributes.size != 0)
        {
            return reportStatError(lexer.current().location, {}, {}, "Expected 'function' after local declaration with attribute, but got %s instead",
                lexer.current().toString().c_str());
        }

        matchRecoveryStopOnToken['=']++;

        TempVector<Binding> names(scratchBinding);
        parseBindingList(names);

        matchRecoveryStopOnToken['=']--;

        TempVector<AstLocal*> vars(scratchLocal);

        TempVector<AstExpr*> values(scratchExpr);

        std::optional<Location> equalsSignLocation;

        if (lexer.current().type == '=')
        {
            equalsSignLocation = lexer.current().location;

            nextLexeme();

            parseExprList(values);
        }

        for (size_t i = 0; i < names.size(); ++i)
            vars.push_back(pushLocal(names[i]));

        Location end = values.empty() ? lexer.previousLocation() : values.back()->location;

        return allocator.alloc<AstStatLocal>(Location(start, end), copy(vars), copy(values), equalsSignLocation);
    }
}

// return [explist]
AstStat* Parser::parseReturn()
{
    Location start = lexer.current().location;

    nextLexeme();

    TempVector<AstExpr*> list(scratchExpr);

    if (!blockFollow(lexer.current()) && lexer.current().type != ';')
        parseExprList(list);

    Location end = list.empty() ? start : list.back()->location;

    return allocator.alloc<AstStatReturn>(Location(start, end), copy(list));
}

// type Name [`<' varlist `>'] `=' Type
AstStat* Parser::parseTypeAlias(const Location& start, bool exported)
{
    // note: `type` token is already parsed for us, so we just need to parse the rest

    std::optional<Name> name = parseNameOpt("type name");

    // Use error name if the name is missing
    if (!name)
        name = Name(nameError, lexer.current().location);

    auto [generics, genericPacks] = parseGenericTypeList(/* withDefaultValues= */ true);

    expectAndConsume('=', "type alias");

    AstType* type = parseType();

    return allocator.alloc<AstStatTypeAlias>(Location(start, type->location), name->name, name->location, generics, genericPacks, type, exported);
}

AstDeclaredClassProp Parser::parseDeclaredClassMethod()
{
    Location start;

    if (FFlag::LuauDeclarationExtraPropData)
        start = lexer.current().location;

    nextLexeme();

    if (!FFlag::LuauDeclarationExtraPropData)
        start = lexer.current().location;

    Name fnName = parseName("function name");

    // TODO: generic method declarations CLI-39909
    AstArray<AstGenericType> generics;
    AstArray<AstGenericTypePack> genericPacks;
    generics.size = 0;
    generics.data = nullptr;
    genericPacks.size = 0;
    genericPacks.data = nullptr;

    MatchLexeme matchParen = lexer.current();
    expectAndConsume('(', "function parameter list start");

    TempVector<Binding> args(scratchBinding);

    bool vararg = false;
    Location varargLocation;
    AstTypePack* varargAnnotation = nullptr;
    if (lexer.current().type != ')')
        std::tie(vararg, varargLocation, varargAnnotation) = parseBindingList(args, /* allowDot3 */ true);

    expectMatchAndConsume(')', matchParen);

    AstTypeList retTypes = parseOptionalReturnType().value_or(AstTypeList{copy<AstType*>(nullptr, 0), nullptr});
    Location end = FFlag::LuauDeclarationExtraPropData ? lexer.previousLocation() : lexer.current().location;

    TempVector<AstType*> vars(scratchType);
    TempVector<std::optional<AstArgumentName>> varNames(scratchOptArgName);

    if (args.size() == 0 || args[0].name.name != "self" || args[0].annotation != nullptr)
    {
        return AstDeclaredClassProp{fnName.name, FFlag::LuauDeclarationExtraPropData ? fnName.location : Location{},
            reportTypeError(Location(start, end), {}, "'self' must be present as the unannotated first parameter"), true};
    }

    // Skip the first index.
    for (size_t i = 1; i < args.size(); ++i)
    {
        varNames.push_back(AstArgumentName{args[i].name.name, args[i].name.location});

        if (args[i].annotation)
            vars.push_back(args[i].annotation);
        else
            vars.push_back(reportTypeError(Location(start, end), {}, "All declaration parameters aside from 'self' must be annotated"));
    }

    if (vararg && !varargAnnotation)
        report(start, "All declaration parameters aside from 'self' must be annotated");

    AstType* fnType = allocator.alloc<AstTypeFunction>(
        Location(start, end), generics, genericPacks, AstTypeList{copy(vars), varargAnnotation}, copy(varNames), retTypes);

    return AstDeclaredClassProp{fnName.name, FFlag::LuauDeclarationExtraPropData ? fnName.location : Location{}, fnType, true,
        FFlag::LuauDeclarationExtraPropData ? Location(start, end) : Location{}};
}

AstStat* Parser::parseDeclaration(const Location& start, const AstArray<AstAttr*>& attributes)
{
    // `declare` token is already parsed at this point

<<<<<<< HEAD
    if (FFlag::LuauAttributeSyntax && (attributes.size != 0) && (lexer.current().type != Lexeme::ReservedFunction))
=======
    if ((attributes.size != 0) && (lexer.current().type != Lexeme::ReservedFunction))
>>>>>>> 7dd10b16
        return reportStatError(lexer.current().location, {}, {}, "Expected a function type declaration after attribute, but got %s instead",
            lexer.current().toString().c_str());

    if (lexer.current().type == Lexeme::ReservedFunction)
    {
        nextLexeme();

        Name globalName = parseName("global function name");
        auto [generics, genericPacks] = parseGenericTypeList(/* withDefaultValues= */ false);

        MatchLexeme matchParen = lexer.current();

        expectAndConsume('(', "global function declaration");

        TempVector<Binding> args(scratchBinding);

        bool vararg = false;
        Location varargLocation;
        AstTypePack* varargAnnotation = nullptr;

        if (lexer.current().type != ')')
            std::tie(vararg, varargLocation, varargAnnotation) = parseBindingList(args, /* allowDot3= */ true);

        expectMatchAndConsume(')', matchParen);

        AstTypeList retTypes = parseOptionalReturnType().value_or(AstTypeList{copy<AstType*>(nullptr, 0)});
        Location end = lexer.current().location;

        TempVector<AstType*> vars(scratchType);
        TempVector<AstArgumentName> varNames(scratchArgName);

        for (size_t i = 0; i < args.size(); ++i)
        {
            if (!args[i].annotation)
                return reportStatError(Location(start, end), {}, {}, "All declaration parameters must be annotated");

            vars.push_back(args[i].annotation);
            varNames.push_back({args[i].name.name, args[i].name.location});
        }

        if (vararg && !varargAnnotation)
            return reportStatError(Location(start, end), {}, {}, "All declaration parameters must be annotated");

        if (FFlag::LuauDeclarationExtraPropData)
            return allocator.alloc<AstStatDeclareFunction>(Location(start, end), attributes, globalName.name, globalName.location, generics,
                genericPacks, AstTypeList{copy(vars), varargAnnotation}, copy(varNames), vararg, varargLocation, retTypes);
        else
            return allocator.alloc<AstStatDeclareFunction>(Location(start, end), attributes, globalName.name, Location{}, generics, genericPacks,
                AstTypeList{copy(vars), varargAnnotation}, copy(varNames), false, Location{}, retTypes);
    }
    else if (AstName(lexer.current().name) == "class")
    {
        nextLexeme();
        Location classStart = lexer.current().location;
        Name className = parseName("class name");
        std::optional<AstName> superName = std::nullopt;

        if (AstName(lexer.current().name) == "extends")
        {
            nextLexeme();
            superName = parseName("superclass name").name;
        }

        TempVector<AstDeclaredClassProp> props(scratchDeclaredClassProps);
        AstTableIndexer* indexer = nullptr;

        while (lexer.current().type != Lexeme::ReservedEnd)
        {
            // There are two possibilities: Either it's a property or a function.
            if (lexer.current().type == Lexeme::ReservedFunction)
            {
                props.push_back(parseDeclaredClassMethod());
            }
            else if (lexer.current().type == '[' && (lexer.lookahead().type == Lexeme::RawString || lexer.lookahead().type == Lexeme::QuotedString))
            {
                const Lexeme begin = lexer.current();
                nextLexeme(); // [

                if (FFlag::LuauDeclarationExtraPropData)
                {
                    const Location nameBegin = lexer.current().location;
                    std::optional<AstArray<char>> chars = parseCharArray();

                    const Location nameEnd = lexer.previousLocation();

                    expectMatchAndConsume(']', begin);
                    expectAndConsume(':', "property type annotation");
                    AstType* type = parseType();

                    // since AstName contains a char*, it can't contain null
                    bool containsNull = chars && (strnlen(chars->data, chars->size) < chars->size);

                    if (chars && !containsNull)
                        props.push_back(AstDeclaredClassProp{
                            AstName(chars->data), Location(nameBegin, nameEnd), type, false, Location(begin.location, lexer.previousLocation())});
                    else
                        report(begin.location, "String literal contains malformed escape sequence or \\0");
                }
                else
                {
                    std::optional<AstArray<char>> chars = parseCharArray();

                    expectMatchAndConsume(']', begin);
                    expectAndConsume(':', "property type annotation");
                    AstType* type = parseType();

                    // since AstName contains a char*, it can't contain null
                    bool containsNull = chars && (strnlen(chars->data, chars->size) < chars->size);

                    if (chars && !containsNull)
                        props.push_back(AstDeclaredClassProp{AstName(chars->data), Location{}, type, false});
                    else
                        report(begin.location, "String literal contains malformed escape sequence or \\0");
                }
            }
            else if (lexer.current().type == '[')
            {
                if (indexer)
                {
                    // maybe we don't need to parse the entire badIndexer...
                    // however, we either have { or [ to lint, not the entire table type or the bad indexer.
                    AstTableIndexer* badIndexer = parseTableIndexer(AstTableAccess::ReadWrite, std::nullopt);

                    // we lose all additional indexer expressions from the AST after error recovery here
                    report(badIndexer->location, "Cannot have more than one class indexer");
                }
                else
                {
                    indexer = parseTableIndexer(AstTableAccess::ReadWrite, std::nullopt);
                }
            }
            else if (FFlag::LuauDeclarationExtraPropData)
            {
                Location propStart = lexer.current().location;
                Name propName = parseName("property name");
                expectAndConsume(':', "property type annotation");
                AstType* propType = parseType();
                props.push_back(
                    AstDeclaredClassProp{propName.name, propName.location, propType, false, Location(propStart, lexer.previousLocation())});
            }
            else
            {
                Name propName = parseName("property name");
                expectAndConsume(':', "property type annotation");
                AstType* propType = parseType();
                props.push_back(AstDeclaredClassProp{propName.name, Location{}, propType, false});
            }
        }

        Location classEnd = lexer.current().location;
        nextLexeme(); // skip past `end`

        return allocator.alloc<AstStatDeclareClass>(Location(classStart, classEnd), className.name, superName, copy(props), indexer);
    }
    else if (std::optional<Name> globalName = parseNameOpt("global variable name"))
    {
        expectAndConsume(':', "global variable declaration");

        AstType* type = parseType(/* in declaration context */ true);
        return allocator.alloc<AstStatDeclareGlobal>(
            Location(start, type->location), globalName->name, FFlag::LuauDeclarationExtraPropData ? globalName->location : Location{}, type);
    }
    else
    {
        return reportStatError(start, {}, {}, "declare must be followed by an identifier, 'function', or 'class'");
    }
}

static bool isExprLValue(AstExpr* expr)
{
    return expr->is<AstExprLocal>() || expr->is<AstExprGlobal>() || expr->is<AstExprIndexExpr>() || expr->is<AstExprIndexName>();
}

// varlist `=' explist
AstStat* Parser::parseAssignment(AstExpr* initial)
{
    if (!isExprLValue(initial))
        initial = reportExprError(initial->location, copy({initial}), "Assigned expression must be a variable or a field");

    TempVector<AstExpr*> vars(scratchExpr);
    vars.push_back(initial);

    while (lexer.current().type == ',')
    {
        nextLexeme();

        AstExpr* expr = parsePrimaryExpr(/* asStatement= */ true);

        if (!isExprLValue(expr))
            expr = reportExprError(expr->location, copy({expr}), "Assigned expression must be a variable or a field");

        vars.push_back(expr);
    }

    expectAndConsume('=', "assignment");

    TempVector<AstExpr*> values(scratchExprAux);
    parseExprList(values);

    return allocator.alloc<AstStatAssign>(Location(initial->location, values.back()->location), copy(vars), copy(values));
}

// var [`+=' | `-=' | `*=' | `/=' | `%=' | `^=' | `..='] exp
AstStat* Parser::parseCompoundAssignment(AstExpr* initial, AstExprBinary::Op op)
{
    if (!isExprLValue(initial))
    {
        initial = reportExprError(initial->location, copy({initial}), "Assigned expression must be a variable or a field");
    }

    nextLexeme();

    AstExpr* value = parseExpr();

    return allocator.alloc<AstStatCompoundAssign>(Location(initial->location, value->location), op, initial, value);
}

std::pair<AstLocal*, AstArray<AstLocal*>> Parser::prepareFunctionArguments(const Location& start, bool hasself, const TempVector<Binding>& args)
{
    AstLocal* self = nullptr;

    if (hasself)
        self = pushLocal(Binding(Name(nameSelf, start), nullptr));

    TempVector<AstLocal*> vars(scratchLocal);

    for (size_t i = 0; i < args.size(); ++i)
        vars.push_back(pushLocal(args[i]));

    return {self, copy(vars)};
}

// funcbody ::= `(' [parlist] `)' [`:' ReturnType] block end
// parlist ::= bindinglist [`,' `...'] | `...'
std::pair<AstExprFunction*, AstLocal*> Parser::parseFunctionBody(
    bool hasself, const Lexeme& matchFunction, const AstName& debugname, const Name* localName, const AstArray<AstAttr*>& attributes)
{
    Location start = matchFunction.location;

    auto [generics, genericPacks] = parseGenericTypeList(/* withDefaultValues= */ false);

    MatchLexeme matchParen = lexer.current();
    expectAndConsume('(', "function");

    TempVector<Binding> args(scratchBinding);

    bool vararg = false;
    Location varargLocation;
    AstTypePack* varargAnnotation = nullptr;

    if (lexer.current().type != ')')
        std::tie(vararg, varargLocation, varargAnnotation) = parseBindingList(args, /* allowDot3= */ true);

    std::optional<Location> argLocation;

    if (matchParen.type == Lexeme::Type('(') && lexer.current().type == Lexeme::Type(')'))
        argLocation = Location(matchParen.position, lexer.current().location.end);

    expectMatchAndConsume(')', matchParen, true);

    std::optional<AstTypeList> typelist = parseOptionalReturnType();

    AstLocal* funLocal = nullptr;

    if (localName)
        funLocal = pushLocal(Binding(*localName, nullptr));

    unsigned int localsBegin = saveLocals();

    Function fun;
    fun.vararg = vararg;

    functionStack.emplace_back(fun);

    auto [self, vars] = prepareFunctionArguments(start, hasself, args);

    AstStatBlock* body = parseBlock();

    functionStack.pop_back();

    restoreLocals(localsBegin);

    Location end = lexer.current().location;

    bool hasEnd = expectMatchEndAndConsume(Lexeme::ReservedEnd, matchFunction);
    body->hasEnd = hasEnd;

    return {allocator.alloc<AstExprFunction>(Location(start, end), attributes, generics, genericPacks, self, vars, vararg, varargLocation, body,
                functionStack.size(), debugname, typelist, varargAnnotation, argLocation),
        funLocal};
}

// explist ::= {exp `,'} exp
void Parser::parseExprList(TempVector<AstExpr*>& result)
{
    result.push_back(parseExpr());

    while (lexer.current().type == ',')
    {
        nextLexeme();

        if (lexer.current().type == ')')
        {
            report(lexer.current().location, "Expected expression after ',' but got ')' instead");
            break;
        }

        result.push_back(parseExpr());
    }
}

Parser::Binding Parser::parseBinding()
{
    std::optional<Name> name = parseNameOpt("variable name");

    // Use placeholder if the name is missing
    if (!name)
        name = Name(nameError, lexer.current().location);

    AstType* annotation = parseOptionalType();

    return Binding(*name, annotation);
}

// bindinglist ::= (binding | `...') [`,' bindinglist]
std::tuple<bool, Location, AstTypePack*> Parser::parseBindingList(TempVector<Binding>& result, bool allowDot3)
{
    while (true)
    {
        if (lexer.current().type == Lexeme::Dot3 && allowDot3)
        {
            Location varargLocation = lexer.current().location;
            nextLexeme();

            AstTypePack* tailAnnotation = nullptr;
            if (lexer.current().type == ':')
            {
                nextLexeme();
                tailAnnotation = parseVariadicArgumentTypePack();
            }

            return {true, varargLocation, tailAnnotation};
        }

        result.push_back(parseBinding());

        if (lexer.current().type != ',')
            break;
        nextLexeme();
    }

    return {false, Location(), nullptr};
}

AstType* Parser::parseOptionalType()
{
    if (lexer.current().type == ':')
    {
        nextLexeme();
        return parseType();
    }
    else
        return nullptr;
}

// TypeList ::= Type [`,' TypeList] | ...Type
AstTypePack* Parser::parseTypeList(TempVector<AstType*>& result, TempVector<std::optional<AstArgumentName>>& resultNames)
{
    while (true)
    {
        if (shouldParseTypePack(lexer))
            return parseTypePack();

        if (lexer.current().type == Lexeme::Name && lexer.lookahead().type == ':')
        {
            // Fill in previous argument names with empty slots
            while (resultNames.size() < result.size())
                resultNames.push_back({});

            resultNames.push_back(AstArgumentName{AstName(lexer.current().name), lexer.current().location});
            nextLexeme();

            expectAndConsume(':');
        }
        else if (!resultNames.empty())
        {
            // If we have a type with named arguments, provide elements for all types
            resultNames.push_back({});
        }

        result.push_back(parseType());
        if (lexer.current().type != ',')
            break;

        nextLexeme();

        if (lexer.current().type == ')')
        {
            report(lexer.current().location, "Expected type after ',' but got ')' instead");
            break;
        }
    }

    return nullptr;
}

std::optional<AstTypeList> Parser::parseOptionalReturnType()
{
    if (lexer.current().type == ':' || lexer.current().type == Lexeme::SkinnyArrow)
    {
        if (lexer.current().type == Lexeme::SkinnyArrow)
            report(lexer.current().location, "Function return type annotations are written after ':' instead of '->'");

        nextLexeme();

        unsigned int oldRecursionCount = recursionCounter;

        auto [_location, result] = parseReturnType();

        // At this point, if we find a , character, it indicates that there are multiple return types
        // in this type annotation, but the list wasn't wrapped in parentheses.
        if (lexer.current().type == ',')
        {
            report(lexer.current().location, "Expected a statement, got ','; did you forget to wrap the list of return types in parentheses?");

            nextLexeme();
        }

        recursionCounter = oldRecursionCount;

        return result;
    }

    return std::nullopt;
}

// ReturnType ::= Type | `(' TypeList `)'
std::pair<Location, AstTypeList> Parser::parseReturnType()
{
    incrementRecursionCounter("type annotation");

    Lexeme begin = lexer.current();

    if (lexer.current().type != '(')
    {
        if (shouldParseTypePack(lexer))
        {
            AstTypePack* typePack = parseTypePack();

            return {typePack->location, AstTypeList{{}, typePack}};
        }
        else
        {
            AstType* type = parseType();

            return {type->location, AstTypeList{copy(&type, 1), nullptr}};
        }
    }

    nextLexeme();

    Location innerBegin = lexer.current().location;

    matchRecoveryStopOnToken[Lexeme::SkinnyArrow]++;

    TempVector<AstType*> result(scratchType);
    TempVector<std::optional<AstArgumentName>> resultNames(scratchOptArgName);
    AstTypePack* varargAnnotation = nullptr;

    // possibly () -> ReturnType
    if (lexer.current().type != ')')
        varargAnnotation = parseTypeList(result, resultNames);

    const Location location{begin.location, lexer.current().location};

    expectMatchAndConsume(')', begin, true);

    matchRecoveryStopOnToken[Lexeme::SkinnyArrow]--;

    if (lexer.current().type != Lexeme::SkinnyArrow && resultNames.empty())
    {
        // If it turns out that it's just '(A)', it's possible that there are unions/intersections to follow, so fold over it.
        if (result.size() == 1)
        {
            AstType* returnType = parseTypeSuffix(result[0], innerBegin);

            // If parseType parses nothing, then returnType->location.end only points at the last non-type-pack
            // type to successfully parse.  We need the span of the whole annotation.
            Position endPos = result.size() == 1 ? location.end : returnType->location.end;

            return {Location{location.begin, endPos}, AstTypeList{copy(&returnType, 1), varargAnnotation}};
        }

        return {location, AstTypeList{copy(result), varargAnnotation}};
    }

    AstType* tail = parseFunctionTypeTail(begin, {nullptr, 0}, {}, {}, copy(result), copy(resultNames), varargAnnotation);

    return {Location{location, tail->location}, AstTypeList{copy(&tail, 1), varargAnnotation}};
}

// TableIndexer ::= `[' Type `]' `:' Type
AstTableIndexer* Parser::parseTableIndexer(AstTableAccess access, std::optional<Location> accessLocation)
{
    const Lexeme begin = lexer.current();
    nextLexeme(); // [

    AstType* index = parseType();

    expectMatchAndConsume(']', begin);

    expectAndConsume(':', "table field");

    AstType* result = parseType();

    return allocator.alloc<AstTableIndexer>(AstTableIndexer{index, result, Location(begin.location, result->location), access, accessLocation});
}

// TableProp ::= Name `:' Type
// TablePropOrIndexer ::= TableProp | TableIndexer
// PropList ::= TablePropOrIndexer {fieldsep TablePropOrIndexer} [fieldsep]
// TableType ::= `{' PropList `}'
AstType* Parser::parseTableType(bool inDeclarationContext)
{
    incrementRecursionCounter("type annotation");

    TempVector<AstTableProp> props(scratchTableTypeProps);
    AstTableIndexer* indexer = nullptr;

    Location start = lexer.current().location;

    MatchLexeme matchBrace = lexer.current();
    expectAndConsume('{', "table type");

    while (lexer.current().type != '}')
    {
        AstTableAccess access = AstTableAccess::ReadWrite;
        std::optional<Location> accessLocation;

        if (lexer.current().type == Lexeme::Name && lexer.lookahead().type != ':')
        {
            if (AstName(lexer.current().name) == "read")
            {
                accessLocation = lexer.current().location;
                access = AstTableAccess::Read;
                lexer.next();
            }
            else if (AstName(lexer.current().name) == "write")
            {
                accessLocation = lexer.current().location;
                access = AstTableAccess::Write;
                lexer.next();
            }
        }

        if (lexer.current().type == '[' && (lexer.lookahead().type == Lexeme::RawString || lexer.lookahead().type == Lexeme::QuotedString))
        {
            const Lexeme begin = lexer.current();
            nextLexeme(); // [
            std::optional<AstArray<char>> chars = parseCharArray();

            expectMatchAndConsume(']', begin);
            expectAndConsume(':', "table field");

            AstType* type = parseType();

            // since AstName contains a char*, it can't contain null
            bool containsNull = chars && (strnlen(chars->data, chars->size) < chars->size);

            if (chars && !containsNull)
                props.push_back(AstTableProp{AstName(chars->data), begin.location, type, access, accessLocation});
            else
                report(begin.location, "String literal contains malformed escape sequence or \\0");
        }
        else if (lexer.current().type == '[')
        {
            if (indexer)
            {
                // maybe we don't need to parse the entire badIndexer...
                // however, we either have { or [ to lint, not the entire table type or the bad indexer.
                AstTableIndexer* badIndexer = parseTableIndexer(access, accessLocation);

                // we lose all additional indexer expressions from the AST after error recovery here
                report(badIndexer->location, "Cannot have more than one table indexer");
            }
            else
            {
                indexer = parseTableIndexer(access, accessLocation);
            }
        }
        else if (props.empty() && !indexer && !(lexer.current().type == Lexeme::Name && lexer.lookahead().type == ':'))
        {
            AstType* type = parseType();

            // array-like table type: {T} desugars into {[number]: T}
            AstType* index = allocator.alloc<AstTypeReference>(type->location, std::nullopt, nameNumber, std::nullopt, type->location);
            indexer = allocator.alloc<AstTableIndexer>(AstTableIndexer{index, type, type->location, access, accessLocation});

            break;
        }
        else
        {
            std::optional<Name> name = parseNameOpt("table field");

            if (!name)
                break;

            expectAndConsume(':', "table field");

            AstType* type = parseType(inDeclarationContext);

            props.push_back(AstTableProp{name->name, name->location, type, access, accessLocation});
        }

        if (lexer.current().type == ',' || lexer.current().type == ';')
        {
            nextLexeme();
        }
        else
        {
            if (lexer.current().type != '}')
                break;
        }
    }

    Location end = lexer.current().location;

    if (!expectMatchAndConsume('}', matchBrace))
        end = lexer.previousLocation();

    return allocator.alloc<AstTypeTable>(Location(start, end), copy(props), indexer);
}

// ReturnType ::= Type | `(' TypeList `)'
// FunctionType ::= [`<' varlist `>'] `(' [TypeList] `)' `->` ReturnType
AstTypeOrPack Parser::parseFunctionType(bool allowPack, const AstArray<AstAttr*>& attributes)
{
    incrementRecursionCounter("type annotation");

    bool forceFunctionType = lexer.current().type == '<';

    Lexeme begin = lexer.current();

    auto [generics, genericPacks] = parseGenericTypeList(/* withDefaultValues= */ false);

    Lexeme parameterStart = lexer.current();

    expectAndConsume('(', "function parameters");

    matchRecoveryStopOnToken[Lexeme::SkinnyArrow]++;

    TempVector<AstType*> params(scratchType);
    TempVector<std::optional<AstArgumentName>> names(scratchOptArgName);
    AstTypePack* varargAnnotation = nullptr;

    if (lexer.current().type != ')')
        varargAnnotation = parseTypeList(params, names);

    expectMatchAndConsume(')', parameterStart, true);

    matchRecoveryStopOnToken[Lexeme::SkinnyArrow]--;

    AstArray<AstType*> paramTypes = copy(params);

    if (!names.empty())
        forceFunctionType = true;

    bool returnTypeIntroducer = lexer.current().type == Lexeme::SkinnyArrow || lexer.current().type == ':';

    // Not a function at all. Just a parenthesized type. Or maybe a type pack with a single element
    if (params.size() == 1 && !varargAnnotation && !forceFunctionType && !returnTypeIntroducer)
    {
        if (allowPack)
            return {{}, allocator.alloc<AstTypePackExplicit>(begin.location, AstTypeList{paramTypes, nullptr})};
        else
            return {params[0], {}};
    }

    if (!forceFunctionType && !returnTypeIntroducer && allowPack)
        return {{}, allocator.alloc<AstTypePackExplicit>(begin.location, AstTypeList{paramTypes, varargAnnotation})};

    AstArray<std::optional<AstArgumentName>> paramNames = copy(names);

    return {parseFunctionTypeTail(begin, attributes, generics, genericPacks, paramTypes, paramNames, varargAnnotation), {}};
}

AstType* Parser::parseFunctionTypeTail(const Lexeme& begin, const AstArray<AstAttr*>& attributes, AstArray<AstGenericType> generics,
    AstArray<AstGenericTypePack> genericPacks, AstArray<AstType*> params, AstArray<std::optional<AstArgumentName>> paramNames,
    AstTypePack* varargAnnotation)
{
    incrementRecursionCounter("type annotation");

    if (lexer.current().type == ':')
    {
        report(lexer.current().location, "Return types in function type annotations are written after '->' instead of ':'");
        lexer.next();
    }
    // Users occasionally write '()' as the 'unit' type when they actually want to use 'nil', here we'll try to give a more specific error
    else if (lexer.current().type != Lexeme::SkinnyArrow && generics.size == 0 && genericPacks.size == 0 && params.size == 0)
    {
        report(Location(begin.location, lexer.previousLocation()), "Expected '->' after '()' when parsing function type; did you mean 'nil'?");

        return allocator.alloc<AstTypeReference>(begin.location, std::nullopt, nameNil, std::nullopt, begin.location);
    }
    else
    {
        expectAndConsume(Lexeme::SkinnyArrow, "function type");
    }

    auto [endLocation, returnTypeList] = parseReturnType();

    AstTypeList paramTypes = AstTypeList{params, varargAnnotation};
    return allocator.alloc<AstTypeFunction>(
        Location(begin.location, endLocation), attributes, generics, genericPacks, paramTypes, paramNames, returnTypeList);
}

// Type ::=
//      nil |
//      Name[`.' Name] [`<' namelist `>'] |
//      `{' [PropList] `}' |
//      `(' [TypeList] `)' `->` ReturnType
//      `typeof` Type
AstType* Parser::parseTypeSuffix(AstType* type, const Location& begin)
{
    TempVector<AstType*> parts(scratchType);

    if (type != nullptr)
        parts.push_back(type);

    incrementRecursionCounter("type annotation");

    bool isUnion = false;
    bool isIntersection = false;
    bool hasOptional = false;

    Location location = begin;

    while (true)
    {
        Lexeme::Type c = lexer.current().type;
        if (c == '|')
        {
            nextLexeme();

            unsigned int oldRecursionCount = recursionCounter;
            parts.push_back(parseSimpleType(/* allowPack= */ false).type);
            recursionCounter = oldRecursionCount;

            isUnion = true;
        }
        else if (c == '?')
        {
            LUAU_ASSERT(parts.size() >= 1);

            Location loc = lexer.current().location;
            nextLexeme();

            if (!hasOptional)
                parts.push_back(allocator.alloc<AstTypeReference>(loc, std::nullopt, nameNil, std::nullopt, loc));

            isUnion = true;
            hasOptional = true;
        }
        else if (c == '&')
        {
            nextLexeme();

            unsigned int oldRecursionCount = recursionCounter;
            parts.push_back(parseSimpleType(/* allowPack= */ false).type);
            recursionCounter = oldRecursionCount;

            isIntersection = true;
        }
        else if (c == Lexeme::Dot3)
        {
            report(lexer.current().location, "Unexpected '...' after type annotation");
            nextLexeme();
        }
        else
            break;

        if (parts.size() > unsigned(FInt::LuauTypeLengthLimit) + hasOptional)
            ParseError::raise(parts.back()->location, "Exceeded allowed type length; simplify your type annotation to make the code compile");
    }

    if (parts.size() == 1)
        return parts[0];

    if (isUnion && isIntersection)
    {
        return reportTypeError(Location(begin, parts.back()->location), copy(parts),
            "Mixing union and intersection types is not allowed; consider wrapping in parentheses.");
    }

    location.end = parts.back()->location.end;

    if (isUnion)
        return allocator.alloc<AstTypeUnion>(location, copy(parts));

    if (isIntersection)
        return allocator.alloc<AstTypeIntersection>(location, copy(parts));

    LUAU_ASSERT(false);
    ParseError::raise(begin, "Composite type was not an intersection or union.");
}

AstTypeOrPack Parser::parseTypeOrPack()
{
    unsigned int oldRecursionCount = recursionCounter;
    // recursion counter is incremented in parseSimpleType

    Location begin = lexer.current().location;

    auto [type, typePack] = parseSimpleType(/* allowPack= */ true);

    if (typePack)
    {
        LUAU_ASSERT(!type);
        return {{}, typePack};
    }

    recursionCounter = oldRecursionCount;

    return {parseTypeSuffix(type, begin), {}};
}

AstType* Parser::parseType(bool inDeclarationContext)
{
    unsigned int oldRecursionCount = recursionCounter;
    // recursion counter is incremented in parseSimpleType and/or parseTypeSuffix

    Location begin = lexer.current().location;

    AstType* type = nullptr;

    Lexeme::Type c = lexer.current().type;
    if (c != '|' && c != '&')
    {
        type = parseSimpleType(/* allowPack= */ false, /* in declaration context */ inDeclarationContext).type;
        recursionCounter = oldRecursionCount;
    }

    AstType* typeWithSuffix = parseTypeSuffix(type, begin);
    recursionCounter = oldRecursionCount;

    return typeWithSuffix;
}

// Type ::= nil | Name[`.' Name] [ `<' Type [`,' ...] `>' ] | `typeof' `(' expr `)' | `{' [PropList] `}'
//   | [`<' varlist `>'] `(' [TypeList] `)' `->` ReturnType
AstTypeOrPack Parser::parseSimpleType(bool allowPack, bool inDeclarationContext)
{
    incrementRecursionCounter("type annotation");

    Location start = lexer.current().location;

    AstArray<AstAttr*> attributes{nullptr, 0};

    if (lexer.current().type == Lexeme::Attribute)
    {
        if (!inDeclarationContext)
        {
            return {reportTypeError(start, {}, "attributes are not allowed in declaration context")};
        }
        else
        {
            attributes = Parser::parseAttributes();
            return parseFunctionType(allowPack, attributes);
        }
    }
    else if (lexer.current().type == Lexeme::ReservedNil)
    {
        nextLexeme();
        return {allocator.alloc<AstTypeReference>(start, std::nullopt, nameNil, std::nullopt, start), {}};
    }
    else if (lexer.current().type == Lexeme::ReservedTrue)
    {
        nextLexeme();
        return {allocator.alloc<AstTypeSingletonBool>(start, true)};
    }
    else if (lexer.current().type == Lexeme::ReservedFalse)
    {
        nextLexeme();
        return {allocator.alloc<AstTypeSingletonBool>(start, false)};
    }
    else if (lexer.current().type == Lexeme::RawString || lexer.current().type == Lexeme::QuotedString)
    {
        if (std::optional<AstArray<char>> value = parseCharArray())
        {
            AstArray<char> svalue = *value;
            return {allocator.alloc<AstTypeSingletonString>(start, svalue)};
        }
        else
            return {reportTypeError(start, {}, "String literal contains malformed escape sequence")};
    }
    else if (lexer.current().type == Lexeme::InterpStringBegin || lexer.current().type == Lexeme::InterpStringSimple)
    {
        parseInterpString();

        return {reportTypeError(start, {}, "Interpolated string literals cannot be used as types")};
    }
    else if (lexer.current().type == Lexeme::BrokenString)
    {
        nextLexeme();
        return {reportTypeError(start, {}, "Malformed string; did you forget to finish it?")};
    }
    else if (lexer.current().type == Lexeme::Name)
    {
        std::optional<AstName> prefix;
        std::optional<Location> prefixLocation;
        Name name = parseName("type name");

        if (lexer.current().type == '.')
        {
            Position pointPosition = lexer.current().location.begin;
            nextLexeme();

            prefix = name.name;
            prefixLocation = name.location;
            name = parseIndexName("field name", pointPosition);
        }
        else if (lexer.current().type == Lexeme::Dot3)
        {
            report(lexer.current().location, "Unexpected '...' after type name; type pack is not allowed in this context");
            nextLexeme();
        }
        else if (name.name == "typeof")
        {
            Lexeme typeofBegin = lexer.current();
            expectAndConsume('(', "typeof type");

            AstExpr* expr = parseExpr();

            Location end = lexer.current().location;

            expectMatchAndConsume(')', typeofBegin);

            return {allocator.alloc<AstTypeTypeof>(Location(start, end), expr), {}};
        }

        bool hasParameters = false;
        AstArray<AstTypeOrPack> parameters{};

        if (lexer.current().type == '<')
        {
            hasParameters = true;
            parameters = parseTypeParams();
        }

        Location end = lexer.previousLocation();

        return {
            allocator.alloc<AstTypeReference>(Location(start, end), prefix, name.name, prefixLocation, name.location, hasParameters, parameters), {}};
    }
    else if (lexer.current().type == '{')
    {
        return {parseTableType(/* inDeclarationContext */ inDeclarationContext), {}};
    }
    else if (lexer.current().type == '(' || lexer.current().type == '<')
    {
        return parseFunctionType(allowPack, AstArray<AstAttr*>({nullptr, 0}));
    }
    else if (lexer.current().type == Lexeme::ReservedFunction)
    {
        nextLexeme();

        return {reportTypeError(start, {},
                    "Using 'function' as a type annotation is not supported, consider replacing with a function type annotation e.g. '(...any) -> "
                    "...any'"),
            {}};
    }
    else
    {
        // For a missing type annotation, capture 'space' between last token and the next one
        Location astErrorlocation(lexer.previousLocation().end, start.begin);
        // The parse error includes the next lexeme to make it easier to display where the error is (e.g. in an IDE or a CLI error message).
        // Including the current lexeme also makes the parse error consistent with other parse errors returned by Luau.
        Location parseErrorLocation(lexer.previousLocation().end, start.end);
        return {reportMissingTypeError(parseErrorLocation, astErrorlocation, "Expected type, got %s", lexer.current().toString().c_str()), {}};
    }
}

AstTypePack* Parser::parseVariadicArgumentTypePack()
{
    // Generic: a...
    if (lexer.current().type == Lexeme::Name && lexer.lookahead().type == Lexeme::Dot3)
    {
        Name name = parseName("generic name");
        Location end = lexer.current().location;

        // This will not fail because of the lookahead guard.
        expectAndConsume(Lexeme::Dot3, "generic type pack annotation");
        return allocator.alloc<AstTypePackGeneric>(Location(name.location, end), name.name);
    }
    // Variadic: T
    else
    {
        AstType* variadicAnnotation = parseType();
        return allocator.alloc<AstTypePackVariadic>(variadicAnnotation->location, variadicAnnotation);
    }
}

AstTypePack* Parser::parseTypePack()
{
    // Variadic: ...T
    if (lexer.current().type == Lexeme::Dot3)
    {
        Location start = lexer.current().location;
        nextLexeme();
        AstType* varargTy = parseType();
        return allocator.alloc<AstTypePackVariadic>(Location(start, varargTy->location), varargTy);
    }
    // Generic: a...
    else if (lexer.current().type == Lexeme::Name && lexer.lookahead().type == Lexeme::Dot3)
    {
        Name name = parseName("generic name");
        Location end = lexer.current().location;

        // This will not fail because of the lookahead guard.
        expectAndConsume(Lexeme::Dot3, "generic type pack annotation");
        return allocator.alloc<AstTypePackGeneric>(Location(name.location, end), name.name);
    }

    // TODO: shouldParseTypePack can be removed and parseTypePack can be called unconditionally instead
    LUAU_ASSERT(!"parseTypePack can't be called if shouldParseTypePack() returned false");
    return nullptr;
}

std::optional<AstExprUnary::Op> Parser::parseUnaryOp(const Lexeme& l)
{
    if (l.type == Lexeme::ReservedNot)
        return AstExprUnary::Not;
    else if (l.type == '-')
        return AstExprUnary::Minus;
    else if (l.type == '#')
        return AstExprUnary::Len;
    else
        return std::nullopt;
}

std::optional<AstExprBinary::Op> Parser::parseBinaryOp(const Lexeme& l)
{
    if (l.type == '+')
        return AstExprBinary::Add;
    else if (l.type == '-')
        return AstExprBinary::Sub;
    else if (l.type == '*')
        return AstExprBinary::Mul;
    else if (l.type == '/')
        return AstExprBinary::Div;
    else if (l.type == Lexeme::FloorDiv)
        return AstExprBinary::FloorDiv;
    else if (l.type == '%')
        return AstExprBinary::Mod;
    else if (l.type == '^')
        return AstExprBinary::Pow;
    else if (l.type == Lexeme::Dot2)
        return AstExprBinary::Concat;
    else if (l.type == Lexeme::NotEqual)
        return AstExprBinary::CompareNe;
    else if (l.type == Lexeme::Equal)
        return AstExprBinary::CompareEq;
    else if (l.type == '<')
        return AstExprBinary::CompareLt;
    else if (l.type == Lexeme::LessEqual)
        return AstExprBinary::CompareLe;
    else if (l.type == '>')
        return AstExprBinary::CompareGt;
    else if (l.type == Lexeme::GreaterEqual)
        return AstExprBinary::CompareGe;
    else if (l.type == Lexeme::ReservedAnd)
        return AstExprBinary::And;
    else if (l.type == Lexeme::ReservedOr)
        return AstExprBinary::Or;
    else
        return std::nullopt;
}

std::optional<AstExprBinary::Op> Parser::parseCompoundOp(const Lexeme& l)
{
    if (l.type == Lexeme::AddAssign)
        return AstExprBinary::Add;
    else if (l.type == Lexeme::SubAssign)
        return AstExprBinary::Sub;
    else if (l.type == Lexeme::MulAssign)
        return AstExprBinary::Mul;
    else if (l.type == Lexeme::DivAssign)
        return AstExprBinary::Div;
    else if (l.type == Lexeme::FloorDivAssign)
        return AstExprBinary::FloorDiv;
    else if (l.type == Lexeme::ModAssign)
        return AstExprBinary::Mod;
    else if (l.type == Lexeme::PowAssign)
        return AstExprBinary::Pow;
    else if (l.type == Lexeme::ConcatAssign)
        return AstExprBinary::Concat;
    else
        return std::nullopt;
}

std::optional<AstExprUnary::Op> Parser::checkUnaryConfusables()
{
    const Lexeme& curr = lexer.current();

    // early-out: need to check if this is a possible confusable quickly
    if (curr.type != '!')
        return {};

    // slow path: possible confusable
    Location start = curr.location;

    if (curr.type == '!')
    {
        report(start, "Unexpected '!'; did you mean 'not'?");
        return AstExprUnary::Not;
    }

    return {};
}

std::optional<AstExprBinary::Op> Parser::checkBinaryConfusables(const BinaryOpPriority binaryPriority[], unsigned int limit)
{
    const Lexeme& curr = lexer.current();

    // early-out: need to check if this is a possible confusable quickly
    if (curr.type != '&' && curr.type != '|' && curr.type != '!')
        return {};

    // slow path: possible confusable
    Location start = curr.location;
    Lexeme next = lexer.lookahead();

    if (curr.type == '&' && next.type == '&' && curr.location.end == next.location.begin && binaryPriority[AstExprBinary::And].left > limit)
    {
        nextLexeme();
        report(Location(start, next.location), "Unexpected '&&'; did you mean 'and'?");
        return AstExprBinary::And;
    }
    else if (curr.type == '|' && next.type == '|' && curr.location.end == next.location.begin && binaryPriority[AstExprBinary::Or].left > limit)
    {
        nextLexeme();
        report(Location(start, next.location), "Unexpected '||'; did you mean 'or'?");
        return AstExprBinary::Or;
    }
    else if (curr.type == '!' && next.type == '=' && curr.location.end == next.location.begin &&
             binaryPriority[AstExprBinary::CompareNe].left > limit)
    {
        nextLexeme();
        report(Location(start, next.location), "Unexpected '!='; did you mean '~='?");
        return AstExprBinary::CompareNe;
    }

    return std::nullopt;
}

// subexpr -> (asexp | unop subexpr) { binop subexpr }
// where `binop' is any binary operator with a priority higher than `limit'
AstExpr* Parser::parseExpr(unsigned int limit)
{
    static const BinaryOpPriority binaryPriority[] = {
        {6, 6}, {6, 6}, {7, 7}, {7, 7}, {7, 7}, {7, 7}, // `+' `-' `*' `/' `//' `%'
        {10, 9}, {5, 4},                                // power and concat (right associative)
        {3, 3}, {3, 3},                                 // equality and inequality
        {3, 3}, {3, 3}, {3, 3}, {3, 3},                 // order
        {2, 2}, {1, 1}                                  // logical (and/or)
    };
    static_assert(sizeof(binaryPriority) / sizeof(binaryPriority[0]) == size_t(AstExprBinary::Op__Count), "binaryPriority needs an entry per op");

    unsigned int oldRecursionCount = recursionCounter;

    // this handles recursive calls to parseSubExpr/parseExpr
    incrementRecursionCounter("expression");

    const unsigned int unaryPriority = 8;

    Location start = lexer.current().location;

    AstExpr* expr;

    std::optional<AstExprUnary::Op> uop = parseUnaryOp(lexer.current());

    if (!uop)
        uop = checkUnaryConfusables();

    if (uop)
    {
        nextLexeme();

        AstExpr* subexpr = parseExpr(unaryPriority);

        expr = allocator.alloc<AstExprUnary>(Location(start, subexpr->location), *uop, subexpr);
    }
    else
    {
        expr = parseAssertionExpr();
    }

    // expand while operators have priorities higher than `limit'
    std::optional<AstExprBinary::Op> op = parseBinaryOp(lexer.current());

    if (!op)
        op = checkBinaryConfusables(binaryPriority, limit);

    while (op && binaryPriority[*op].left > limit)
    {
        nextLexeme();

        // read sub-expression with higher priority
        AstExpr* next = parseExpr(binaryPriority[*op].right);

        expr = allocator.alloc<AstExprBinary>(Location(start, next->location), *op, expr, next);
        op = parseBinaryOp(lexer.current());

        if (!op)
            op = checkBinaryConfusables(binaryPriority, limit);

        // note: while the parser isn't recursive here, we're generating recursive structures of unbounded depth
        incrementRecursionCounter("expression");
    }

    recursionCounter = oldRecursionCount;

    return expr;
}

// NAME
AstExpr* Parser::parseNameExpr(const char* context)
{
    std::optional<Name> name = parseNameOpt(context);

    if (!name)
        return allocator.alloc<AstExprError>(lexer.current().location, copy<AstExpr*>({}), unsigned(parseErrors.size() - 1));

    AstLocal* const* value = localMap.find(name->name);

    if (value && *value)
    {
        AstLocal* local = *value;

        return allocator.alloc<AstExprLocal>(name->location, local, local->functionDepth != functionStack.size() - 1);
    }

    return allocator.alloc<AstExprGlobal>(name->location, name->name);
}

// prefixexp -> NAME | '(' expr ')'
AstExpr* Parser::parsePrefixExpr()
{
    if (lexer.current().type == '(')
    {
        Position start = lexer.current().location.begin;

        MatchLexeme matchParen = lexer.current();
        nextLexeme();

        AstExpr* expr = parseExpr();

        Position end = lexer.current().location.end;

        if (lexer.current().type != ')')
        {
            const char* suggestion = (lexer.current().type == '=') ? "; did you mean to use '{' when defining a table?" : nullptr;

            expectMatchAndConsumeFail(static_cast<Lexeme::Type>(')'), matchParen, suggestion);

            end = lexer.previousLocation().end;
        }
        else
        {
            nextLexeme();
        }

        return allocator.alloc<AstExprGroup>(Location(start, end), expr);
    }
    else
    {
        return parseNameExpr("expression");
    }
}

// primaryexp -> prefixexp { `.' NAME | `[' exp `]' | `:' NAME funcargs | funcargs }
AstExpr* Parser::parsePrimaryExpr(bool asStatement)
{
    Position start = lexer.current().location.begin;

    AstExpr* expr = parsePrefixExpr();

    unsigned int oldRecursionCount = recursionCounter;

    while (true)
    {
        if (lexer.current().type == '.')
        {
            Position opPosition = lexer.current().location.begin;
            nextLexeme();

            Name index = parseIndexName(nullptr, opPosition);

            expr = allocator.alloc<AstExprIndexName>(Location(start, index.location.end), expr, index.name, index.location, opPosition, '.');
        }
        else if (lexer.current().type == '[')
        {
            MatchLexeme matchBracket = lexer.current();
            nextLexeme();

            AstExpr* index = parseExpr();

            Position end = lexer.current().location.end;

            expectMatchAndConsume(']', matchBracket);

            expr = allocator.alloc<AstExprIndexExpr>(Location(start, end), expr, index);
        }
        else if (lexer.current().type == ':')
        {
            Position opPosition = lexer.current().location.begin;
            nextLexeme();

            Name index = parseIndexName("method name", opPosition);
            AstExpr* func = allocator.alloc<AstExprIndexName>(Location(start, index.location.end), expr, index.name, index.location, opPosition, ':');

            expr = parseFunctionArgs(func, true);
        }
        else if (lexer.current().type == '(')
        {
            // This error is handled inside 'parseFunctionArgs' as well, but for better error recovery we need to break out the current loop here
            if (!asStatement && expr->location.end.line != lexer.current().location.begin.line)
            {
                reportAmbiguousCallError();
                break;
            }

            expr = parseFunctionArgs(expr, false);
        }
        else if (lexer.current().type == '{' || lexer.current().type == Lexeme::RawString || lexer.current().type == Lexeme::QuotedString)
        {
            expr = parseFunctionArgs(expr, false);
        }
        else
        {
            break;
        }

        // note: while the parser isn't recursive here, we're generating recursive structures of unbounded depth
        incrementRecursionCounter("expression");
    }

    recursionCounter = oldRecursionCount;

    return expr;
}

// asexp -> simpleexp [`::' Type]
AstExpr* Parser::parseAssertionExpr()
{
    Location start = lexer.current().location;
    AstExpr* expr = parseSimpleExpr();

    if (lexer.current().type == Lexeme::DoubleColon)
    {
        nextLexeme();
        AstType* annotation = parseType();
        return allocator.alloc<AstExprTypeAssertion>(Location(start, annotation->location), expr, annotation);
    }
    else
        return expr;
}

static ConstantNumberParseResult parseInteger(double& result, const char* data, int base)
{
    LUAU_ASSERT(base == 2 || base == 16);

    char* end = nullptr;
    unsigned long long value = strtoull(data, &end, base);

    if (*end != 0)
        return ConstantNumberParseResult::Malformed;

    result = double(value);

    if (value == ULLONG_MAX && errno == ERANGE)
    {
        // 'errno' might have been set before we called 'strtoull', but we don't want the overhead of resetting a TLS variable on each call
        // so we only reset it when we get a result that might be an out-of-range error and parse again to make sure
        errno = 0;
        value = strtoull(data, &end, base);

        if (errno == ERANGE)
            return base == 2 ? ConstantNumberParseResult::BinOverflow : ConstantNumberParseResult::HexOverflow;
    }

    if (value >= (1ull << 53) && static_cast<unsigned long long>(result) != value)
        return ConstantNumberParseResult::Imprecise;

    return ConstantNumberParseResult::Ok;
}

static ConstantNumberParseResult parseDouble(double& result, const char* data)
{
    // binary literal
    if (data[0] == '0' && (data[1] == 'b' || data[1] == 'B') && data[2])
        return parseInteger(result, data + 2, 2);

    // hexadecimal literal
    if (data[0] == '0' && (data[1] == 'x' || data[1] == 'X') && data[2])
        return parseInteger(result, data, 16); // pass in '0x' prefix, it's handled by 'strtoull'

    char* end = nullptr;
    double value = strtod(data, &end);

    // trailing non-numeric characters
    if (*end != 0)
        return ConstantNumberParseResult::Malformed;

    result = value;

    // for linting, we detect integer constants that are parsed imprecisely
    // since the check is expensive we only perform it when the number is larger than the precise integer range
    if (value >= double(1ull << 53) && strspn(data, "0123456789") == strlen(data))
    {
        char repr[512];
        snprintf(repr, sizeof(repr), "%.0f", value);

        if (strcmp(repr, data) != 0)
            return ConstantNumberParseResult::Imprecise;
    }

    return ConstantNumberParseResult::Ok;
}

// simpleexp -> NUMBER | STRING | NIL | true | false | ... | constructor | [attributes] FUNCTION body | primaryexp
AstExpr* Parser::parseSimpleExpr()
{
    Location start = lexer.current().location;

    AstArray<AstAttr*> attributes{nullptr, 0};

    if (FFlag::LuauAttributeSyntaxFunExpr && lexer.current().type == Lexeme::Attribute)
    {
        attributes = parseAttributes();

        if (lexer.current().type != Lexeme::ReservedFunction)
        {
            return reportExprError(
                start, {}, "Expected 'function' declaration after attribute, but got %s instead", lexer.current().toString().c_str());
        }
    }

    if (lexer.current().type == Lexeme::ReservedNil)
    {
        nextLexeme();

        return allocator.alloc<AstExprConstantNil>(start);
    }
    else if (lexer.current().type == Lexeme::ReservedTrue)
    {
        nextLexeme();

        return allocator.alloc<AstExprConstantBool>(start, true);
    }
    else if (lexer.current().type == Lexeme::ReservedFalse)
    {
        nextLexeme();

        return allocator.alloc<AstExprConstantBool>(start, false);
    }
    else if (lexer.current().type == Lexeme::ReservedFunction)
    {
        Lexeme matchFunction = lexer.current();
        nextLexeme();

        return parseFunctionBody(false, matchFunction, AstName(), nullptr, attributes).first;
    }
    else if (lexer.current().type == Lexeme::Number)
    {
        return parseNumber();
    }
    else if (lexer.current().type == Lexeme::RawString || lexer.current().type == Lexeme::QuotedString ||
             lexer.current().type == Lexeme::InterpStringSimple)
    {
        return parseString();
    }
    else if (lexer.current().type == Lexeme::InterpStringBegin)
    {
        return parseInterpString();
    }
    else if (lexer.current().type == Lexeme::BrokenString)
    {
        nextLexeme();
        return reportExprError(start, {}, "Malformed string; did you forget to finish it?");
    }
    else if (lexer.current().type == Lexeme::BrokenInterpDoubleBrace)
    {
        nextLexeme();
        return reportExprError(start, {}, "Double braces are not permitted within interpolated strings; did you mean '\\{'?");
    }
    else if (lexer.current().type == Lexeme::Dot3)
    {
        if (functionStack.back().vararg)
        {
            nextLexeme();

            return allocator.alloc<AstExprVarargs>(start);
        }
        else
        {
            nextLexeme();

            return reportExprError(start, {}, "Cannot use '...' outside of a vararg function");
        }
    }
    else if (lexer.current().type == '{')
    {
        return parseTableConstructor();
    }
    else if (lexer.current().type == Lexeme::ReservedIf)
    {
        return parseIfElseExpr();
    }
    else
    {
        return parsePrimaryExpr(/* asStatement= */ false);
    }
}

// args ::=  `(' [explist] `)' | tableconstructor | String
AstExpr* Parser::parseFunctionArgs(AstExpr* func, bool self)
{
    if (lexer.current().type == '(')
    {
        Position argStart = lexer.current().location.end;
        if (func->location.end.line != lexer.current().location.begin.line)
            reportAmbiguousCallError();

        MatchLexeme matchParen = lexer.current();
        nextLexeme();

        TempVector<AstExpr*> args(scratchExpr);

        if (lexer.current().type != ')')
            parseExprList(args);

        Location end = lexer.current().location;
        Position argEnd = end.end;

        expectMatchAndConsume(')', matchParen);

        return allocator.alloc<AstExprCall>(Location(func->location, end), func, copy(args), self, Location(argStart, argEnd));
    }
    else if (lexer.current().type == '{')
    {
        Position argStart = lexer.current().location.end;
        AstExpr* expr = parseTableConstructor();
        Position argEnd = lexer.previousLocation().end;

        return allocator.alloc<AstExprCall>(Location(func->location, expr->location), func, copy(&expr, 1), self, Location(argStart, argEnd));
    }
    else if (lexer.current().type == Lexeme::RawString || lexer.current().type == Lexeme::QuotedString)
    {
        Location argLocation = lexer.current().location;
        AstExpr* expr = parseString();

        return allocator.alloc<AstExprCall>(Location(func->location, expr->location), func, copy(&expr, 1), self, argLocation);
    }
    else
    {
        return reportFunctionArgsError(func, self);
    }
}

LUAU_NOINLINE AstExpr* Parser::reportFunctionArgsError(AstExpr* func, bool self)
{
    if (self && lexer.current().location.begin.line != func->location.end.line)
    {
        return reportExprError(func->location, copy({func}), "Expected function call arguments after '('");
    }
    else
    {
        return reportExprError(Location(func->location.begin, lexer.current().location.begin), copy({func}),
            "Expected '(', '{' or <string> when parsing function call, got %s", lexer.current().toString().c_str());
    }
}

LUAU_NOINLINE void Parser::reportAmbiguousCallError()
{
    report(lexer.current().location, "Ambiguous syntax: this looks like an argument list for a function call, but could also be a start of "
                                     "new statement; use ';' to separate statements");
}

// tableconstructor ::= `{' [fieldlist] `}'
// fieldlist ::= field {fieldsep field} [fieldsep]
// field ::= `[' exp `]' `=' exp | Name `=' exp | exp
// fieldsep ::= `,' | `;'
AstExpr* Parser::parseTableConstructor()
{
    TempVector<AstExprTable::Item> items(scratchItem);

    Location start = lexer.current().location;

    MatchLexeme matchBrace = lexer.current();
    expectAndConsume('{', "table literal");
    unsigned lastElementIndent = 0;

    while (lexer.current().type != '}')
    {
        lastElementIndent = lexer.current().location.begin.column;

        if (lexer.current().type == '[')
        {
            MatchLexeme matchLocationBracket = lexer.current();
            nextLexeme();

            AstExpr* key = parseExpr();

            expectMatchAndConsume(']', matchLocationBracket);

            expectAndConsume('=', "table field");

            AstExpr* value = parseExpr();

            items.push_back({AstExprTable::Item::General, key, value});
        }
        else if (lexer.current().type == Lexeme::Name && lexer.lookahead().type == '=')
        {
            Name name = parseName("table field");

            expectAndConsume('=', "table field");

            AstArray<char> nameString;
            nameString.data = const_cast<char*>(name.name.value);
            nameString.size = strlen(name.name.value);

            AstExpr* key = allocator.alloc<AstExprConstantString>(name.location, nameString, AstExprConstantString::Unquoted);
            AstExpr* value = parseExpr();

            if (AstExprFunction* func = value->as<AstExprFunction>())
                func->debugname = name.name;

            items.push_back({AstExprTable::Item::Record, key, value});
        }
        else
        {
            AstExpr* expr = parseExpr();

            items.push_back({AstExprTable::Item::List, nullptr, expr});
        }

        if (lexer.current().type == ',' || lexer.current().type == ';')
        {
            nextLexeme();
        }
        else if ((lexer.current().type == '[' || lexer.current().type == Lexeme::Name) && lexer.current().location.begin.column == lastElementIndent)
        {
            report(lexer.current().location, "Expected ',' after table constructor element");
        }
        else if (lexer.current().type != '}')
        {
            break;
        }
    }

    Location end = lexer.current().location;

    if (!expectMatchAndConsume('}', matchBrace))
        end = lexer.previousLocation();

    return allocator.alloc<AstExprTable>(Location(start, end), copy(items));
}

AstExpr* Parser::parseIfElseExpr()
{
    bool hasElse = false;
    Location start = lexer.current().location;

    nextLexeme(); // skip if / elseif

    AstExpr* condition = parseExpr();

    bool hasThen = expectAndConsume(Lexeme::ReservedThen, "if then else expression");

    AstExpr* trueExpr = parseExpr();
    AstExpr* falseExpr = nullptr;

    if (lexer.current().type == Lexeme::ReservedElseif)
    {
        unsigned int oldRecursionCount = recursionCounter;
        incrementRecursionCounter("expression");
        hasElse = true;
        falseExpr = parseIfElseExpr();
        recursionCounter = oldRecursionCount;
    }
    else
    {
        hasElse = expectAndConsume(Lexeme::ReservedElse, "if then else expression");
        falseExpr = parseExpr();
    }

    Location end = falseExpr->location;

    return allocator.alloc<AstExprIfElse>(Location(start, end), condition, hasThen, trueExpr, hasElse, falseExpr);
}

// Name
std::optional<Parser::Name> Parser::parseNameOpt(const char* context)
{
    if (lexer.current().type != Lexeme::Name)
    {
        reportNameError(context);

        return {};
    }

    Name result(AstName(lexer.current().name), lexer.current().location);

    nextLexeme();

    return result;
}

Parser::Name Parser::parseName(const char* context)
{
    if (std::optional<Name> name = parseNameOpt(context))
        return *name;

    Location location = lexer.current().location;
    location.end = location.begin;

    return Name(nameError, location);
}

Parser::Name Parser::parseIndexName(const char* context, const Position& previous)
{
    if (std::optional<Name> name = parseNameOpt(context))
        return *name;

    // If we have a reserved keyword next at the same line, assume it's an incomplete name
    if (lexer.current().type >= Lexeme::Reserved_BEGIN && lexer.current().type < Lexeme::Reserved_END &&
        lexer.current().location.begin.line == previous.line)
    {
        Name result(AstName(lexer.current().name), lexer.current().location);

        nextLexeme();

        return result;
    }

    Location location = lexer.current().location;
    location.end = location.begin;

    return Name(nameError, location);
}

std::pair<AstArray<AstGenericType>, AstArray<AstGenericTypePack>> Parser::parseGenericTypeList(bool withDefaultValues)
{
    TempVector<AstGenericType> names{scratchGenericTypes};
    TempVector<AstGenericTypePack> namePacks{scratchGenericTypePacks};

    if (lexer.current().type == '<')
    {
        Lexeme begin = lexer.current();
        nextLexeme();

        bool seenPack = false;
        bool seenDefault = false;

        while (true)
        {
            Location nameLocation = lexer.current().location;
            AstName name = parseName().name;
            if (lexer.current().type == Lexeme::Dot3 || seenPack)
            {
                seenPack = true;

                if (lexer.current().type != Lexeme::Dot3)
                    report(lexer.current().location, "Generic types come before generic type packs");
                else
                    nextLexeme();

                if (withDefaultValues && lexer.current().type == '=')
                {
                    seenDefault = true;
                    nextLexeme();

                    if (shouldParseTypePack(lexer))
                    {
                        AstTypePack* typePack = parseTypePack();

                        namePacks.push_back({name, nameLocation, typePack});
                    }
                    else
                    {
                        auto [type, typePack] = parseTypeOrPack();

                        if (type)
                            report(type->location, "Expected type pack after '=', got type");

                        namePacks.push_back({name, nameLocation, typePack});
                    }
                }
                else
                {
                    if (seenDefault)
                        report(lexer.current().location, "Expected default type pack after type pack name");

                    namePacks.push_back({name, nameLocation, nullptr});
                }
            }
            else
            {
                if (withDefaultValues && lexer.current().type == '=')
                {
                    seenDefault = true;
                    nextLexeme();

                    AstType* defaultType = parseType();

                    names.push_back({name, nameLocation, defaultType});
                }
                else
                {
                    if (seenDefault)
                        report(lexer.current().location, "Expected default type after type name");

                    names.push_back({name, nameLocation, nullptr});
                }
            }

            if (lexer.current().type == ',')
            {
                nextLexeme();

                if (lexer.current().type == '>')
                {
                    report(lexer.current().location, "Expected type after ',' but got '>' instead");
                    break;
                }
            }
            else
                break;
        }

        expectMatchAndConsume('>', begin);
    }

    AstArray<AstGenericType> generics = copy(names);
    AstArray<AstGenericTypePack> genericPacks = copy(namePacks);
    return {generics, genericPacks};
}

AstArray<AstTypeOrPack> Parser::parseTypeParams()
{
    TempVector<AstTypeOrPack> parameters{scratchTypeOrPack};

    if (lexer.current().type == '<')
    {
        Lexeme begin = lexer.current();
        nextLexeme();

        while (true)
        {
            if (shouldParseTypePack(lexer))
            {
                AstTypePack* typePack = parseTypePack();

                parameters.push_back({{}, typePack});
            }
            else if (lexer.current().type == '(')
            {
                auto [type, typePack] = parseTypeOrPack();

                if (typePack)
                    parameters.push_back({{}, typePack});
                else
                    parameters.push_back({type, {}});
            }
            else if (lexer.current().type == '>' && parameters.empty())
            {
                break;
            }
            else
            {
                parameters.push_back({parseType(), {}});
            }

            if (lexer.current().type == ',')
                nextLexeme();
            else
                break;
        }

        expectMatchAndConsume('>', begin);
    }

    return copy(parameters);
}

std::optional<AstArray<char>> Parser::parseCharArray()
{
    LUAU_ASSERT(lexer.current().type == Lexeme::QuotedString || lexer.current().type == Lexeme::RawString ||
                lexer.current().type == Lexeme::InterpStringSimple);

    scratchData.assign(lexer.current().data, lexer.current().getLength());

    if (lexer.current().type == Lexeme::QuotedString || lexer.current().type == Lexeme::InterpStringSimple)
    {
        if (!Lexer::fixupQuotedString(scratchData))
        {
            nextLexeme();
            return std::nullopt;
        }
    }
    else
    {
        Lexer::fixupMultilineString(scratchData);
    }

    AstArray<char> value = copy(scratchData);
    nextLexeme();
    return value;
}

AstExpr* Parser::parseString()
{
    Location location = lexer.current().location;
    if (std::optional<AstArray<char>> value = parseCharArray())
        return allocator.alloc<AstExprConstantString>(location, *value);
    else
        return reportExprError(location, {}, "String literal contains malformed escape sequence");
}

AstExpr* Parser::parseInterpString()
{
    TempVector<AstArray<char>> strings(scratchString);
    TempVector<AstExpr*> expressions(scratchExpr);

    Location startLocation = lexer.current().location;
    Location endLocation;

    do
    {
        Lexeme currentLexeme = lexer.current();
        LUAU_ASSERT(currentLexeme.type == Lexeme::InterpStringBegin || currentLexeme.type == Lexeme::InterpStringMid ||
                    currentLexeme.type == Lexeme::InterpStringEnd || currentLexeme.type == Lexeme::InterpStringSimple);

        endLocation = currentLexeme.location;

        scratchData.assign(currentLexeme.data, currentLexeme.getLength());

        if (!Lexer::fixupQuotedString(scratchData))
        {
            nextLexeme();
            return reportExprError(Location{startLocation, endLocation}, {}, "Interpolated string literal contains malformed escape sequence");
        }

        AstArray<char> chars = copy(scratchData);

        nextLexeme();

        strings.push_back(chars);

        if (currentLexeme.type == Lexeme::InterpStringEnd || currentLexeme.type == Lexeme::InterpStringSimple)
        {
            break;
        }

        bool errorWhileChecking = false;

        switch (lexer.current().type)
        {
        case Lexeme::InterpStringMid:
        case Lexeme::InterpStringEnd:
        {
            errorWhileChecking = true;
            nextLexeme();
            expressions.push_back(reportExprError(endLocation, {}, "Malformed interpolated string, expected expression inside '{}'"));
            break;
        }
        case Lexeme::BrokenString:
        {
            errorWhileChecking = true;
            nextLexeme();
            expressions.push_back(reportExprError(endLocation, {}, "Malformed interpolated string; did you forget to add a '`'?"));
            break;
        }
        default:
            expressions.push_back(parseExpr());
        }

        if (errorWhileChecking)
        {
            break;
        }

        switch (lexer.current().type)
        {
        case Lexeme::InterpStringBegin:
        case Lexeme::InterpStringMid:
        case Lexeme::InterpStringEnd:
            break;
        case Lexeme::BrokenInterpDoubleBrace:
            nextLexeme();
            return reportExprError(endLocation, {}, "Double braces are not permitted within interpolated strings; did you mean '\\{'?");
        case Lexeme::BrokenString:
            nextLexeme();
            return reportExprError(endLocation, {}, "Malformed interpolated string; did you forget to add a '}'?");
        default:
            return reportExprError(endLocation, {}, "Malformed interpolated string, got %s", lexer.current().toString().c_str());
        }
    } while (true);

    AstArray<AstArray<char>> stringsArray = copy(strings);
    AstArray<AstExpr*> expressionsArray = copy(expressions);
    return allocator.alloc<AstExprInterpString>(Location{startLocation, endLocation}, stringsArray, expressionsArray);
}

AstExpr* Parser::parseNumber()
{
    Location start = lexer.current().location;

    scratchData.assign(lexer.current().data, lexer.current().getLength());

    // Remove all internal _ - they don't hold any meaning and this allows parsing code to just pass the string pointer to strtod et al
    if (scratchData.find('_') != std::string::npos)
    {
        scratchData.erase(std::remove(scratchData.begin(), scratchData.end(), '_'), scratchData.end());
    }

    double value = 0;
    ConstantNumberParseResult result = parseDouble(value, scratchData.c_str());
    nextLexeme();

    if (result == ConstantNumberParseResult::Malformed)
        return reportExprError(start, {}, "Malformed number");

    return allocator.alloc<AstExprConstantNumber>(start, value, result);
}

AstLocal* Parser::pushLocal(const Binding& binding)
{
    const Name& name = binding.name;
    AstLocal*& local = localMap[name.name];

    local = allocator.alloc<AstLocal>(
        name.name, name.location, /* shadow= */ local, functionStack.size() - 1, functionStack.back().loopDepth, binding.annotation);

    localStack.push_back(local);

    return local;
}

unsigned int Parser::saveLocals()
{
    return unsigned(localStack.size());
}

void Parser::restoreLocals(unsigned int offset)
{
    for (size_t i = localStack.size(); i > offset; --i)
    {
        AstLocal* l = localStack[i - 1];

        localMap[l->name] = l->shadow;
    }

    localStack.resize(offset);
}

bool Parser::expectAndConsume(char value, const char* context)
{
    return expectAndConsume(static_cast<Lexeme::Type>(static_cast<unsigned char>(value)), context);
}

bool Parser::expectAndConsume(Lexeme::Type type, const char* context)
{
    if (lexer.current().type != type)
    {
        expectAndConsumeFail(type, context);

        // check if this is an extra token and the expected token is next
        if (lexer.lookahead().type == type)
        {
            // skip invalid and consume expected
            nextLexeme();
            nextLexeme();
        }

        return false;
    }
    else
    {
        nextLexeme();
        return true;
    }
}

// LUAU_NOINLINE is used to limit the stack cost of this function due to std::string objects, and to increase caller performance since this code is
// cold
LUAU_NOINLINE void Parser::expectAndConsumeFail(Lexeme::Type type, const char* context)
{
    std::string typeString = Lexeme(Location(Position(0, 0), 0), type).toString();
    std::string currLexemeString = lexer.current().toString();

    if (context)
        report(lexer.current().location, "Expected %s when parsing %s, got %s", typeString.c_str(), context, currLexemeString.c_str());
    else
        report(lexer.current().location, "Expected %s, got %s", typeString.c_str(), currLexemeString.c_str());
}

bool Parser::expectMatchAndConsume(char value, const MatchLexeme& begin, bool searchForMissing)
{
    Lexeme::Type type = static_cast<Lexeme::Type>(static_cast<unsigned char>(value));

    if (lexer.current().type != type)
    {
        expectMatchAndConsumeFail(type, begin);

        return expectMatchAndConsumeRecover(value, begin, searchForMissing);
    }
    else
    {
        nextLexeme();

        return true;
    }
}

LUAU_NOINLINE bool Parser::expectMatchAndConsumeRecover(char value, const MatchLexeme& begin, bool searchForMissing)
{
    Lexeme::Type type = static_cast<Lexeme::Type>(static_cast<unsigned char>(value));

    if (searchForMissing)
    {
        // previous location is taken because 'current' lexeme is already the next token
        unsigned currentLine = lexer.previousLocation().end.line;

        // search to the end of the line for expected token
        // we will also stop if we hit a token that can be handled by parsing function above the current one
        Lexeme::Type lexemeType = lexer.current().type;

        while (currentLine == lexer.current().location.begin.line && lexemeType != type && matchRecoveryStopOnToken[lexemeType] == 0)
        {
            nextLexeme();
            lexemeType = lexer.current().type;
        }

        if (lexemeType == type)
        {
            nextLexeme();

            return true;
        }
    }
    else
    {
        // check if this is an extra token and the expected token is next
        if (lexer.lookahead().type == type)
        {
            // skip invalid and consume expected
            nextLexeme();
            nextLexeme();

            return true;
        }
    }

    return false;
}

// LUAU_NOINLINE is used to limit the stack cost of this function due to std::string objects, and to increase caller performance since this code is
// cold
LUAU_NOINLINE void Parser::expectMatchAndConsumeFail(Lexeme::Type type, const MatchLexeme& begin, const char* extra)
{
    std::string typeString = Lexeme(Location(Position(0, 0), 0), type).toString();
    std::string matchString = Lexeme(Location(Position(0, 0), 0), begin.type).toString();

    if (lexer.current().location.begin.line == begin.position.line)
        report(lexer.current().location, "Expected %s (to close %s at column %d), got %s%s", typeString.c_str(), matchString.c_str(),
            begin.position.column + 1, lexer.current().toString().c_str(), extra ? extra : "");
    else
        report(lexer.current().location, "Expected %s (to close %s at line %d), got %s%s", typeString.c_str(), matchString.c_str(),
            begin.position.line + 1, lexer.current().toString().c_str(), extra ? extra : "");
}

bool Parser::expectMatchEndAndConsume(Lexeme::Type type, const MatchLexeme& begin)
{
    if (lexer.current().type != type)
    {
        expectMatchEndAndConsumeFail(type, begin);

        // check if this is an extra token and the expected token is next
        if (lexer.lookahead().type == type)
        {
            // skip invalid and consume expected
            nextLexeme();
            nextLexeme();

            return true;
        }

        return false;
    }
    else
    {
        // If the token matches on a different line and a different column, it suggests misleading indentation
        // This can be used to pinpoint the problem location for a possible future *actual* mismatch
        if (lexer.current().location.begin.line != begin.position.line && lexer.current().location.begin.column != begin.position.column &&
            endMismatchSuspect.position.line < begin.position.line) // Only replace the previous suspect with more recent suspects
        {
            endMismatchSuspect = begin;
        }

        nextLexeme();

        return true;
    }
}

// LUAU_NOINLINE is used to limit the stack cost of this function due to std::string objects, and to increase caller performance since this code is
// cold
LUAU_NOINLINE void Parser::expectMatchEndAndConsumeFail(Lexeme::Type type, const MatchLexeme& begin)
{
    if (endMismatchSuspect.type != Lexeme::Eof && endMismatchSuspect.position.line > begin.position.line)
    {
        std::string matchString = Lexeme(Location(Position(0, 0), 0), endMismatchSuspect.type).toString();
        std::string suggestion = format("; did you forget to close %s at line %d?", matchString.c_str(), endMismatchSuspect.position.line + 1);

        expectMatchAndConsumeFail(type, begin, suggestion.c_str());
    }
    else
    {
        expectMatchAndConsumeFail(type, begin);
    }
}

template<typename T>
AstArray<T> Parser::copy(const T* data, size_t size)
{
    AstArray<T> result;

    result.data = size ? static_cast<T*>(allocator.allocate(sizeof(T) * size)) : nullptr;
    result.size = size;

    // This is equivalent to std::uninitialized_copy, but without the exception guarantee
    // since our types don't have destructors
    for (size_t i = 0; i < size; ++i)
        new (result.data + i) T(data[i]);

    return result;
}

template<typename T>
AstArray<T> Parser::copy(const TempVector<T>& data)
{
    return copy(data.empty() ? nullptr : &data[0], data.size());
}

template<typename T>
AstArray<T> Parser::copy(std::initializer_list<T> data)
{
    return copy(data.size() == 0 ? nullptr : data.begin(), data.size());
}

AstArray<char> Parser::copy(const std::string& data)
{
    AstArray<char> result = copy(data.c_str(), data.size() + 1);

    result.size = data.size();

    return result;
}

void Parser::incrementRecursionCounter(const char* context)
{
    recursionCounter++;

    if (recursionCounter > unsigned(FInt::LuauRecursionLimit))
    {
        ParseError::raise(lexer.current().location, "Exceeded allowed recursion depth; simplify your %s to make the code compile", context);
    }
}

void Parser::report(const Location& location, const char* format, va_list args)
{
    // To reduce number of errors reported to user for incomplete statements, we skip multiple errors at the same location
    // For example, consider 'local a = (((b + ' where multiple tokens haven't been written yet
    if (!parseErrors.empty() && location == parseErrors.back().getLocation())
        return;

    std::string message = vformat(format, args);

    // when limited to a single error, behave as if the error recovery is disabled
    if (FInt::LuauParseErrorLimit == 1)
        throw ParseError(location, message);

    parseErrors.emplace_back(location, message);

    if (parseErrors.size() >= unsigned(FInt::LuauParseErrorLimit))
        ParseError::raise(location, "Reached error limit (%d)", int(FInt::LuauParseErrorLimit));
}

void Parser::report(const Location& location, const char* format, ...)
{
    va_list args;
    va_start(args, format);
    report(location, format, args);
    va_end(args);
}

LUAU_NOINLINE void Parser::reportNameError(const char* context)
{
    if (context)
        report(lexer.current().location, "Expected identifier when parsing %s, got %s", context, lexer.current().toString().c_str());
    else
        report(lexer.current().location, "Expected identifier, got %s", lexer.current().toString().c_str());
}

AstStatError* Parser::reportStatError(
    const Location& location, const AstArray<AstExpr*>& expressions, const AstArray<AstStat*>& statements, const char* format, ...)
{
    va_list args;
    va_start(args, format);
    report(location, format, args);
    va_end(args);

    return allocator.alloc<AstStatError>(location, expressions, statements, unsigned(parseErrors.size() - 1));
}

AstExprError* Parser::reportExprError(const Location& location, const AstArray<AstExpr*>& expressions, const char* format, ...)
{
    va_list args;
    va_start(args, format);
    report(location, format, args);
    va_end(args);

    return allocator.alloc<AstExprError>(location, expressions, unsigned(parseErrors.size() - 1));
}

AstTypeError* Parser::reportTypeError(const Location& location, const AstArray<AstType*>& types, const char* format, ...)
{
    va_list args;
    va_start(args, format);
    report(location, format, args);
    va_end(args);

    return allocator.alloc<AstTypeError>(location, types, false, unsigned(parseErrors.size() - 1));
}

AstTypeError* Parser::reportMissingTypeError(const Location& parseErrorLocation, const Location& astErrorLocation, const char* format, ...)
{
    va_list args;
    va_start(args, format);
    report(parseErrorLocation, format, args);
    va_end(args);

    return allocator.alloc<AstTypeError>(astErrorLocation, AstArray<AstType*>{}, true, unsigned(parseErrors.size() - 1));
}

void Parser::nextLexeme()
{
    Lexeme::Type type = lexer.next(/* skipComments= */ false, true).type;

    while (type == Lexeme::BrokenComment || type == Lexeme::Comment || type == Lexeme::BlockComment)
    {
        const Lexeme& lexeme = lexer.current();

        if (options.captureComments)
            commentLocations.push_back(Comment{lexeme.type, lexeme.location});

        // Subtlety: Broken comments are weird because we record them as comments AND pass them to the parser as a lexeme.
        // The parser will turn this into a proper syntax error.
        if (lexeme.type == Lexeme::BrokenComment)
            return;

        // Comments starting with ! are called "hot comments" and contain directives for type checking / linting / compiling
        if (lexeme.type == Lexeme::Comment && lexeme.getLength() && lexeme.data[0] == '!')
        {
            const char* text = lexeme.data;

            unsigned int end = lexeme.getLength();
            while (end > 0 && isSpace(text[end - 1]))
                --end;

            hotcomments.push_back({hotcommentHeader, lexeme.location, std::string(text + 1, text + end)});
        }

        type = lexer.next(/* skipComments= */ false, /* updatePrevLocation= */ false).type;
    }
}

} // namespace Luau<|MERGE_RESOLUTION|>--- conflicted
+++ resolved
@@ -969,11 +969,7 @@
 {
     // `declare` token is already parsed at this point
 
-<<<<<<< HEAD
-    if (FFlag::LuauAttributeSyntax && (attributes.size != 0) && (lexer.current().type != Lexeme::ReservedFunction))
-=======
     if ((attributes.size != 0) && (lexer.current().type != Lexeme::ReservedFunction))
->>>>>>> 7dd10b16
         return reportStatError(lexer.current().location, {}, {}, "Expected a function type declaration after attribute, but got %s instead",
             lexer.current().toString().c_str());
 
