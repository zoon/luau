// This file is part of the Luau programming language and is licensed under MIT License; see LICENSE.txt for details
#include "Luau/Config.h"

#include "Luau/Lexer.h"
#include "Luau/StringUtils.h"
#include <algorithm>
#include <memory>
#include <string>

namespace Luau
{

using Error = std::optional<std::string>;

Config::Config()
{
    enabledLint.setDefaults();
}

<<<<<<< HEAD
Config::Config(const Config& other) noexcept
=======
Config::Config(const Config& other)
>>>>>>> d1025d00
    : mode(other.mode)
    , parseOptions(other.parseOptions)
    , enabledLint(other.enabledLint)
    , fatalLint(other.fatalLint)
    , lintErrors(other.lintErrors)
    , typeErrors(other.typeErrors)
    , globals(other.globals)
{
    for (const auto& [alias, aliasInfo] : other.aliases)
    {
        std::string configLocation = std::string(aliasInfo.configLocation);

        if (!configLocationCache.contains(configLocation))
            configLocationCache[configLocation] = std::make_unique<std::string>(configLocation);

        AliasInfo newAliasInfo;
        newAliasInfo.value = aliasInfo.value;
        newAliasInfo.configLocation = *configLocationCache[configLocation];
        aliases[alias] = std::move(newAliasInfo);
    }
}

<<<<<<< HEAD
Config& Config::operator=(const Config& other) noexcept
=======
Config& Config::operator=(const Config& other)
>>>>>>> d1025d00
{
    if (this != &other)
    {
        Config copy(other);
        std::swap(*this, copy);
    }
    return *this;
}

void Config::setAlias(std::string alias, const std::string& value, const std::string configLocation)
{
    AliasInfo& info = aliases[alias];
    info.value = value;

    if (!configLocationCache.contains(configLocation))
        configLocationCache[configLocation] = std::make_unique<std::string>(configLocation);

    info.configLocation = *configLocationCache[configLocation];
}

static Error parseBoolean(bool& result, const std::string& value)
{
    if (value == "true")
        result = true;
    else if (value == "false")
        result = false;
    else
        return Error{"Bad setting '" + value + "'.  Valid options are true and false"};

    return std::nullopt;
}

Error parseModeString(Mode& mode, const std::string& modeString, bool compat)
{
    if (modeString == "nocheck")
        mode = Mode::NoCheck;
    else if (modeString == "strict")
        mode = Mode::Strict;
    else if (modeString == "nonstrict")
        mode = Mode::Nonstrict;
    else if (modeString == "noinfer" && compat)
        mode = Mode::NoCheck;
    else
        return Error{"Bad mode \"" + modeString + "\".  Valid options are nocheck, nonstrict, and strict"};

    return std::nullopt;
}

static Error parseLintRuleStringForCode(
    LintOptions& enabledLints,
    LintOptions& fatalLints,
    LintWarning::Code code,
    const std::string& value,
    bool compat
)
{
    if (value == "true")
    {
        enabledLints.enableWarning(code);
    }
    else if (value == "false")
    {
        enabledLints.disableWarning(code);
    }
    else if (compat)
    {
        if (value == "enabled")
        {
            enabledLints.enableWarning(code);
            fatalLints.disableWarning(code);
        }
        else if (value == "disabled")
        {
            enabledLints.disableWarning(code);
            fatalLints.disableWarning(code);
        }
        else if (value == "fatal")
        {
            enabledLints.enableWarning(code);
            fatalLints.enableWarning(code);
        }
        else
        {
            return Error{"Bad setting '" + value + "'.  Valid options are enabled, disabled, and fatal"};
        }
    }
    else
    {
        return Error{"Bad setting '" + value + "'.  Valid options are true and false"};
    }

    return std::nullopt;
}

Error parseLintRuleString(LintOptions& enabledLints, LintOptions& fatalLints, const std::string& warningName, const std::string& value, bool compat)
{
    if (warningName == "*")
    {
        for (int code = LintWarning::Code_Unknown; code < LintWarning::Code__Count; ++code)
        {
            if (auto err = parseLintRuleStringForCode(enabledLints, fatalLints, LintWarning::Code(code), value, compat))
                return Error{"In key " + warningName + ": " + *err};
        }
    }
    else
    {
        LintWarning::Code code = LintWarning::parseName(warningName.c_str());

        if (code == LintWarning::Code_Unknown)
            return Error{"Unknown lint " + warningName};

        if (auto err = parseLintRuleStringForCode(enabledLints, fatalLints, code, value, compat))
            return Error{"In key " + warningName + ": " + *err};
    }

    return std::nullopt;
}

bool isValidAlias(const std::string& alias)
{
    if (alias.empty())
        return false;

    bool aliasIsNotAPath = alias != "." && alias != ".." && alias.find_first_of("\\/") == std::string::npos;

    if (!aliasIsNotAPath)
        return false;

    for (char ch : alias)
    {
        bool isupper = 'A' <= ch && ch <= 'Z';
        bool islower = 'a' <= ch && ch <= 'z';
        bool isdigit = '0' <= ch && ch <= '9';
        if (!isupper && !islower && !isdigit && ch != '-' && ch != '_' && ch != '.')
            return false;
    }

    return true;
}

static Error parseAlias(
    Config& config,
    std::string aliasKey,
    const std::string& aliasValue,
    const std::optional<ConfigOptions::AliasOptions>& aliasOptions
)
{
    if (!isValidAlias(aliasKey))
        return Error{"Invalid alias " + aliasKey};

    std::transform(
        aliasKey.begin(),
        aliasKey.end(),
        aliasKey.begin(),
        [](unsigned char c)
        {
            return ('A' <= c && c <= 'Z') ? (c + ('a' - 'A')) : c;
        }
    );

    if (!aliasOptions)
        return Error("Cannot parse aliases without alias options");

    if (aliasOptions->overwriteAliases || !config.aliases.contains(aliasKey))
        config.setAlias(std::move(aliasKey), aliasValue, aliasOptions->configLocation);

    return std::nullopt;
}

static void next(Lexer& lexer)
{
    lexer.next();

    // skip C-style comments as Lexer only understands Lua-style comments atm
    while (lexer.current().type == Luau::Lexeme::FloorDiv)
        lexer.nextline();
}

static Error fail(Lexer& lexer, const char* message)
{
    Lexeme cur = lexer.current();

    return format("Expected %s at line %d, got %s instead", message, cur.location.begin.line + 1, cur.toString().c_str());
}

template<typename Action>
static Error parseJson(const std::string& contents, Action action)
{
    Allocator allocator;
    AstNameTable names(allocator);
    Lexer lexer(contents.data(), contents.size(), names);
    next(lexer);

    std::vector<std::string> keys;
    bool arrayTop = false; // we don't support nested arrays

    if (lexer.current().type != '{')
        return fail(lexer, "'{'");
    next(lexer);

    for (;;)
    {
        if (arrayTop)
        {
            if (lexer.current().type == ']')
            {
                next(lexer);
                arrayTop = false;

                LUAU_ASSERT(!keys.empty());
                keys.pop_back();

                if (lexer.current().type == ',')
                    next(lexer);
                else if (lexer.current().type != '}')
                    return fail(lexer, "',' or '}'");
            }
            else if (lexer.current().type == Lexeme::QuotedString)
            {
                std::string value(lexer.current().data, lexer.current().getLength());
                next(lexer);

                if (Error err = action(keys, value))
                    return err;

                if (lexer.current().type == ',')
                    next(lexer);
                else if (lexer.current().type != ']')
                    return fail(lexer, "',' or ']'");
            }
            else
                return fail(lexer, "array element or ']'");
        }
        else
        {
            if (lexer.current().type == '}')
            {
                next(lexer);

                if (keys.empty())
                {
                    if (lexer.current().type != Lexeme::Eof)
                        return fail(lexer, "end of file");

                    return {};
                }
                else
                    keys.pop_back();

                if (lexer.current().type == ',')
                    next(lexer);
                else if (lexer.current().type != '}')
                    return fail(lexer, "',' or '}'");
            }
            else if (lexer.current().type == Lexeme::QuotedString)
            {
                std::string key(lexer.current().data, lexer.current().getLength());
                next(lexer);

                keys.push_back(key);

                if (lexer.current().type != ':')
                    return fail(lexer, "':'");
                next(lexer);

                if (lexer.current().type == '{' || lexer.current().type == '[')
                {
                    arrayTop = (lexer.current().type == '[');
                    next(lexer);
                }
                else if (lexer.current().type == Lexeme::QuotedString || lexer.current().type == Lexeme::ReservedTrue || lexer.current().type == Lexeme::ReservedFalse)
                {
                    std::string value = lexer.current().type == Lexeme::QuotedString
                                            ? std::string(lexer.current().data, lexer.current().getLength())
                                            : (lexer.current().type == Lexeme::ReservedTrue ? "true" : "false");
                    next(lexer);

                    if (Error err = action(keys, value))
                        return err;

                    keys.pop_back();

                    if (lexer.current().type == ',')
                        next(lexer);
                    else if (lexer.current().type != '}')
                        return fail(lexer, "',' or '}'");
                }
                else
                    return fail(lexer, "field value");
            }
            else
                return fail(lexer, "field key");
        }
    }

    return {};
}

Error parseConfig(const std::string& contents, Config& config, const ConfigOptions& options)
{
    return parseJson(
        contents,
        [&](const std::vector<std::string>& keys, const std::string& value) -> Error
        {
            if (keys.size() == 1 && keys[0] == "languageMode")
                return parseModeString(config.mode, value, options.compat);
            else if (keys.size() == 2 && keys[0] == "lint")
                return parseLintRuleString(config.enabledLint, config.fatalLint, keys[1], value, options.compat);
            else if (keys.size() == 1 && keys[0] == "lintErrors")
                return parseBoolean(config.lintErrors, value);
            else if (keys.size() == 1 && keys[0] == "typeErrors")
                return parseBoolean(config.typeErrors, value);
            else if (keys.size() == 1 && keys[0] == "globals")
            {
                config.globals.push_back(value);
                return std::nullopt;
            }
            else if (keys.size() == 2 && keys[0] == "aliases")
                return parseAlias(config, keys[1], value, options.aliasOptions);
            else if (options.compat && keys.size() == 2 && keys[0] == "language" && keys[1] == "mode")
                return parseModeString(config.mode, value, options.compat);
            else
            {
                std::vector<std::string_view> keysv(keys.begin(), keys.end());
                return "Unknown key " + join(keysv, "/");
            }
        }
    );
}

const Config& NullConfigResolver::getConfig(const ModuleName& name) const
{
    return defaultConfig;
}

} // namespace Luau<|MERGE_RESOLUTION|>--- conflicted
+++ resolved
@@ -17,11 +17,7 @@
     enabledLint.setDefaults();
 }
 
-<<<<<<< HEAD
-Config::Config(const Config& other) noexcept
-=======
 Config::Config(const Config& other)
->>>>>>> d1025d00
     : mode(other.mode)
     , parseOptions(other.parseOptions)
     , enabledLint(other.enabledLint)
@@ -44,11 +40,7 @@
     }
 }
 
-<<<<<<< HEAD
-Config& Config::operator=(const Config& other) noexcept
-=======
 Config& Config::operator=(const Config& other)
->>>>>>> d1025d00
 {
     if (this != &other)
     {
