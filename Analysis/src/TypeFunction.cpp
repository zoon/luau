// This file is part of the Luau programming language and is licensed under MIT License; see LICENSE.txt for details

#include "Luau/TypeFunction.h"

#include "Luau/Common.h"
#include "Luau/ConstraintSolver.h"
#include "Luau/DenseHash.h"
#include "Luau/Instantiation.h"
#include "Luau/Normalize.h"
#include "Luau/NotNull.h"
#include "Luau/OverloadResolution.h"
#include "Luau/Set.h"
#include "Luau/Simplify.h"
#include "Luau/Subtyping.h"
#include "Luau/ToString.h"
#include "Luau/TxnLog.h"
#include "Luau/Type.h"
#include "Luau/TypeFunctionReductionGuesser.h"
#include "Luau/TypeFwd.h"
#include "Luau/TypeUtils.h"
#include "Luau/Unifier2.h"
#include "Luau/VecDeque.h"
#include "Luau/VisitType.h"

#include <iterator>

// used to control emitting CodeTooComplex warnings on type function reduction
LUAU_DYNAMIC_FASTINTVARIABLE(LuauTypeFamilyGraphReductionMaximumSteps, 1'000'000);

// used to control the limits of type function application over union type arguments
// e.g. `mul<a | b, c | d>` blows up into `mul<a, c> | mul<a, d> | mul<b, c> | mul<b, d>`
LUAU_DYNAMIC_FASTINTVARIABLE(LuauTypeFamilyApplicationCartesianProductLimit, 5'000);

// used to control falling back to a more conservative reduction based on guessing
// when this value is set to a negative value, guessing will be totally disabled.
LUAU_DYNAMIC_FASTINTVARIABLE(LuauTypeFamilyUseGuesserDepth, -1);

LUAU_FASTFLAGVARIABLE(DebugLuauLogTypeFamilies, false);

LUAU_DYNAMIC_FASTINT(LuauTypeSolverRelease)

namespace Luau
{

using TypeOrTypePackIdSet = DenseHashSet<const void*>;

struct InstanceCollector : TypeOnceVisitor
{
    VecDeque<TypeId> tys;
    VecDeque<TypePackId> tps;
    TypeOrTypePackIdSet shouldGuess{nullptr};
    std::vector<TypeId> cyclicInstance;

    bool visit(TypeId ty, const TypeFunctionInstanceType&) override
    {
        // TypeOnceVisitor performs a depth-first traversal in the absence of
        // cycles. This means that by pushing to the front of the queue, we will
        // try to reduce deeper instances first if we start with the first thing
        // in the queue. Consider Add<Add<Add<number, number>, number>, number>:
        // we want to reduce the innermost Add<number, number> instantiation
        // first.

        if (DFInt::LuauTypeFamilyUseGuesserDepth >= 0 && typeFunctionDepth > DFInt::LuauTypeFamilyUseGuesserDepth)
            shouldGuess.insert(ty);

        tys.push_front(ty);

        return true;
    }

    void cycle(TypeId ty) override
    {
        /// Detected cyclic type pack
        TypeId t = follow(ty);
        if (get<TypeFunctionInstanceType>(t))
            cyclicInstance.push_back(t);
    }

    bool visit(TypeId ty, const ClassType&) override
    {
        return false;
    }

    bool visit(TypePackId tp, const TypeFunctionInstanceTypePack&) override
    {
        // TypeOnceVisitor performs a depth-first traversal in the absence of
        // cycles. This means that by pushing to the front of the queue, we will
        // try to reduce deeper instances first if we start with the first thing
        // in the queue. Consider Add<Add<Add<number, number>, number>, number>:
        // we want to reduce the innermost Add<number, number> instantiation
        // first.

        if (DFInt::LuauTypeFamilyUseGuesserDepth >= 0 && typeFunctionDepth > DFInt::LuauTypeFamilyUseGuesserDepth)
            shouldGuess.insert(tp);

        tps.push_front(tp);

        return true;
    }
};

struct TypeFunctionReducer
{
    TypeFunctionContext ctx;

    VecDeque<TypeId> queuedTys;
    VecDeque<TypePackId> queuedTps;
    TypeOrTypePackIdSet shouldGuess;
    std::vector<TypeId> cyclicTypeFunctions;
    TypeOrTypePackIdSet irreducible{nullptr};
    FunctionGraphReductionResult result;
    bool force = false;

    // Local to the constraint being reduced.
    Location location;

    TypeFunctionReducer(
        VecDeque<TypeId> queuedTys,
        VecDeque<TypePackId> queuedTps,
        TypeOrTypePackIdSet shouldGuess,
        std::vector<TypeId> cyclicTypes,
        Location location,
        TypeFunctionContext ctx,
        bool force = false
    )
        : ctx(ctx)
        , queuedTys(std::move(queuedTys))
        , queuedTps(std::move(queuedTps))
        , shouldGuess(std::move(shouldGuess))
        , cyclicTypeFunctions(std::move(cyclicTypes))
        , force(force)
        , location(location)
    {
    }

    enum class SkipTestResult
    {
        CyclicTypeFunction,
        Irreducible,
        Defer,
        Okay,
    };

    SkipTestResult testForSkippability(TypeId ty)
    {
        ty = follow(ty);

        if (is<TypeFunctionInstanceType>(ty))
        {
            for (auto t : cyclicTypeFunctions)
            {
                if (ty == t)
                    return SkipTestResult::CyclicTypeFunction;
            }

            if (!irreducible.contains(ty))
                return SkipTestResult::Defer;

            return SkipTestResult::Irreducible;
        }
        else if (is<GenericType>(ty))
        {
            return SkipTestResult::Irreducible;
        }

        return SkipTestResult::Okay;
    }

    SkipTestResult testForSkippability(TypePackId ty)
    {
        ty = follow(ty);

        if (is<TypeFunctionInstanceTypePack>(ty))
        {
            if (!irreducible.contains(ty))
                return SkipTestResult::Defer;
            else
                return SkipTestResult::Irreducible;
        }
        else if (is<GenericTypePack>(ty))
        {
            return SkipTestResult::Irreducible;
        }

        return SkipTestResult::Okay;
    }

    template<typename T>
    void replace(T subject, T replacement)
    {
        if (subject->owningArena != ctx.arena.get())
        {
            result.errors.emplace_back(location, InternalError{"Attempting to modify a type function instance from another arena"});
            return;
        }

        if (FFlag::DebugLuauLogTypeFamilies)
            printf("%s -> %s\n", toString(subject, {true}).c_str(), toString(replacement, {true}).c_str());

        asMutable(subject)->ty.template emplace<Unifiable::Bound<T>>(replacement);

        if constexpr (std::is_same_v<T, TypeId>)
            result.reducedTypes.insert(subject);
        else if constexpr (std::is_same_v<T, TypePackId>)
            result.reducedPacks.insert(subject);
    }

    template<typename T>
    void handleTypeFunctionReduction(T subject, TypeFunctionReductionResult<T> reduction)
    {
        if (reduction.result)
            replace(subject, *reduction.result);
        else
        {
            irreducible.insert(subject);

            if (reduction.uninhabited || force)
            {
                if (FFlag::DebugLuauLogTypeFamilies)
                    printf("%s is uninhabited\n", toString(subject, {true}).c_str());

                if constexpr (std::is_same_v<T, TypeId>)
                    result.errors.push_back(TypeError{location, UninhabitedTypeFunction{subject}});
                else if constexpr (std::is_same_v<T, TypePackId>)
                    result.errors.push_back(TypeError{location, UninhabitedTypePackFunction{subject}});
            }
            else if (!reduction.uninhabited && !force)
            {
                if (FFlag::DebugLuauLogTypeFamilies)
                    printf(
                        "%s is irreducible; blocked on %zu types, %zu packs\n",
                        toString(subject, {true}).c_str(),
                        reduction.blockedTypes.size(),
                        reduction.blockedPacks.size()
                    );

                for (TypeId b : reduction.blockedTypes)
                    result.blockedTypes.insert(b);

                for (TypePackId b : reduction.blockedPacks)
                    result.blockedPacks.insert(b);
            }
        }
    }

    bool done()
    {
        return queuedTys.empty() && queuedTps.empty();
    }

    template<typename T, typename I>
    bool testParameters(T subject, const I* tfit)
    {
        for (TypeId p : tfit->typeArguments)
        {
            SkipTestResult skip = testForSkippability(p);

            if (skip == SkipTestResult::Irreducible)
            {
                if (FFlag::DebugLuauLogTypeFamilies)
                    printf("%s is irreducible due to a dependency on %s\n", toString(subject, {true}).c_str(), toString(p, {true}).c_str());

                irreducible.insert(subject);
                return false;
            }
            else if (skip == SkipTestResult::Defer)
            {
                if (FFlag::DebugLuauLogTypeFamilies)
                    printf("Deferring %s until %s is solved\n", toString(subject, {true}).c_str(), toString(p, {true}).c_str());

                if constexpr (std::is_same_v<T, TypeId>)
                    queuedTys.push_back(subject);
                else if constexpr (std::is_same_v<T, TypePackId>)
                    queuedTps.push_back(subject);

                return false;
            }
        }

        for (TypePackId p : tfit->packArguments)
        {
            SkipTestResult skip = testForSkippability(p);

            if (skip == SkipTestResult::Irreducible)
            {
                if (FFlag::DebugLuauLogTypeFamilies)
                    printf("%s is irreducible due to a dependency on %s\n", toString(subject, {true}).c_str(), toString(p, {true}).c_str());

                irreducible.insert(subject);
                return false;
            }
            else if (skip == SkipTestResult::Defer)
            {
                if (FFlag::DebugLuauLogTypeFamilies)
                    printf("Deferring %s until %s is solved\n", toString(subject, {true}).c_str(), toString(p, {true}).c_str());

                if constexpr (std::is_same_v<T, TypeId>)
                    queuedTys.push_back(subject);
                else if constexpr (std::is_same_v<T, TypePackId>)
                    queuedTps.push_back(subject);

                return false;
            }
        }

        return true;
    }

    template<typename TID>
    inline bool tryGuessing(TID subject)
    {
        if (shouldGuess.contains(subject))
        {
            if (FFlag::DebugLuauLogTypeFamilies)
                printf("Flagged %s for reduction with guesser.\n", toString(subject, {true}).c_str());

            TypeFunctionReductionGuesser guesser{ctx.arena, ctx.builtins, ctx.normalizer};
            auto guessed = guesser.guess(subject);

            if (guessed)
            {
                if (FFlag::DebugLuauLogTypeFamilies)
                    printf("Selected %s as the guessed result type.\n", toString(*guessed, {true}).c_str());

                replace(subject, *guessed);
                return true;
            }

            if (FFlag::DebugLuauLogTypeFamilies)
                printf("Failed to produce a guess for the result of %s.\n", toString(subject, {true}).c_str());
        }

        return false;
    }


    void stepType()
    {
        TypeId subject = follow(queuedTys.front());
        queuedTys.pop_front();

        if (irreducible.contains(subject))
            return;

        if (FFlag::DebugLuauLogTypeFamilies)
            printf("Trying to reduce %s\n", toString(subject, {true}).c_str());

        if (const TypeFunctionInstanceType* tfit = get<TypeFunctionInstanceType>(subject))
        {
            SkipTestResult testCyclic = testForSkippability(subject);

            if (!testParameters(subject, tfit) && testCyclic != SkipTestResult::CyclicTypeFunction)
            {
                if (FFlag::DebugLuauLogTypeFamilies)
                    printf("Irreducible due to irreducible/pending and a non-cyclic function\n");

                return;
            }

            if (tryGuessing(subject))
                return;

            ctx.userFuncName = tfit->userFuncName;
            ctx.userFuncBody = tfit->userFuncBody;

            TypeFunctionReductionResult<TypeId> result = tfit->function->reducer(subject, tfit->typeArguments, tfit->packArguments, NotNull{&ctx});
            handleTypeFunctionReduction(subject, result);
        }
    }

    void stepPack()
    {
        TypePackId subject = follow(queuedTps.front());
        queuedTps.pop_front();

        if (irreducible.contains(subject))
            return;

        if (FFlag::DebugLuauLogTypeFamilies)
            printf("Trying to reduce %s\n", toString(subject, {true}).c_str());

        if (const TypeFunctionInstanceTypePack* tfit = get<TypeFunctionInstanceTypePack>(subject))
        {
            if (!testParameters(subject, tfit))
                return;

            if (tryGuessing(subject))
                return;

            TypeFunctionReductionResult<TypePackId> result =
                tfit->function->reducer(subject, tfit->typeArguments, tfit->packArguments, NotNull{&ctx});
            handleTypeFunctionReduction(subject, result);
        }
    }

    void step()
    {
        if (!queuedTys.empty())
            stepType();
        else if (!queuedTps.empty())
            stepPack();
    }
};

static FunctionGraphReductionResult reduceFunctionsInternal(
    VecDeque<TypeId> queuedTys,
    VecDeque<TypePackId> queuedTps,
    TypeOrTypePackIdSet shouldGuess,
    std::vector<TypeId> cyclics,
    Location location,
    TypeFunctionContext ctx,
    bool force
)
{
    TypeFunctionReducer reducer{std::move(queuedTys), std::move(queuedTps), std::move(shouldGuess), std::move(cyclics), location, ctx, force};
    int iterationCount = 0;

    while (!reducer.done())
    {
        reducer.step();

        ++iterationCount;
        if (iterationCount > DFInt::LuauTypeFamilyGraphReductionMaximumSteps)
        {
            reducer.result.errors.push_back(TypeError{location, CodeTooComplex{}});
            break;
        }
    }

    return std::move(reducer.result);
}

FunctionGraphReductionResult reduceTypeFunctions(TypeId entrypoint, Location location, TypeFunctionContext ctx, bool force)
{
    InstanceCollector collector;

    try
    {
        collector.traverse(entrypoint);
    }
    catch (RecursionLimitException&)
    {
        return FunctionGraphReductionResult{};
    }

    if (collector.tys.empty() && collector.tps.empty())
        return {};

    return reduceFunctionsInternal(
        std::move(collector.tys),
        std::move(collector.tps),
        std::move(collector.shouldGuess),
        std::move(collector.cyclicInstance),
        location,
        ctx,
        force
    );
}

FunctionGraphReductionResult reduceTypeFunctions(TypePackId entrypoint, Location location, TypeFunctionContext ctx, bool force)
{
    InstanceCollector collector;

    try
    {
        collector.traverse(entrypoint);
    }
    catch (RecursionLimitException&)
    {
        return FunctionGraphReductionResult{};
    }

    if (collector.tys.empty() && collector.tps.empty())
        return {};

    return reduceFunctionsInternal(
        std::move(collector.tys),
        std::move(collector.tps),
        std::move(collector.shouldGuess),
        std::move(collector.cyclicInstance),
        location,
        ctx,
        force
    );
}

bool isPending(TypeId ty, ConstraintSolver* solver)
{
    return is<BlockedType, PendingExpansionType, TypeFunctionInstanceType>(ty) || (solver && solver->hasUnresolvedConstraints(ty));
}

template<typename F, typename... Args>
static std::optional<TypeFunctionReductionResult<TypeId>> tryDistributeTypeFunctionApp(
    F f,
    TypeId instance,
    const std::vector<TypeId>& typeParams,
    const std::vector<TypePackId>& packParams,
    NotNull<TypeFunctionContext> ctx,
    Args&&... args
)
{
    // op (a | b) (c | d) ~ (op a (c | d)) | (op b (c | d)) ~ (op a c) | (op a d) | (op b c) | (op b d)
    bool uninhabited = false;
    std::vector<TypeId> blockedTypes;
    std::vector<TypeId> results;
    size_t cartesianProductSize = 1;

    const UnionType* firstUnion = nullptr;
    size_t unionIndex;

    std::vector<TypeId> arguments = typeParams;
    for (size_t i = 0; i < arguments.size(); ++i)
    {
        const UnionType* ut = get<UnionType>(follow(arguments[i]));
        if (!ut)
            continue;

        // We want to find the first union type in the set of arguments to distribute that one and only that one union.
        // The function `f` we have is recursive, so `arguments[unionIndex]` will be updated in-place for each option in
        // the union we've found in this context, so that index will no longer be a union type. Any other arguments at
        // index + 1 or after will instead be distributed, if those are a union, which will be subjected to the same rules.
        if (!firstUnion && ut)
        {
            firstUnion = ut;
            unionIndex = i;
        }

        cartesianProductSize *= std::distance(begin(ut), end(ut));

        // TODO: We'd like to report that the type function application is too complex here.
        if (size_t(DFInt::LuauTypeFamilyApplicationCartesianProductLimit) <= cartesianProductSize)
            return {{std::nullopt, true, {}, {}}};
    }

    if (!firstUnion)
    {
        // If we couldn't find any union type argument, we're not distributing.
        return std::nullopt;
    }

    for (TypeId option : firstUnion)
    {
        arguments[unionIndex] = option;

        TypeFunctionReductionResult<TypeId> result = f(instance, arguments, packParams, ctx, args...);
        blockedTypes.insert(blockedTypes.end(), result.blockedTypes.begin(), result.blockedTypes.end());
        uninhabited |= result.uninhabited;

        if (result.uninhabited || !result.result)
            break;
        else
            results.push_back(*result.result);
    }

    if (uninhabited || !blockedTypes.empty())
        return {{std::nullopt, uninhabited, blockedTypes, {}}};

    if (!results.empty())
    {
        if (results.size() == 1)
            return {{results[0], false, {}, {}}};

        TypeId resultTy = ctx->arena->addType(TypeFunctionInstanceType{
            NotNull{&builtinTypeFunctions().unionFunc},
            std::move(results),
            {},
        });

        return {{resultTy, false, {}, {}}};
    }

    return std::nullopt;
}

TypeFunctionReductionResult<TypeId> userDefinedTypeFunction(
    TypeId instance,
    const std::vector<TypeId>& typeParams,
    const std::vector<TypePackId>& packParams,
    NotNull<TypeFunctionContext> ctx
)
{
    if (!ctx->userFuncName || !ctx->userFuncBody)
    {
        ctx->ice->ice("all user-defined type functions must have an associated function definition");
        return {std::nullopt, true, {}, {}};
    }

    // TODO: implementation of user-defined type functions goes here

    return {std::nullopt, true, {}, {}};
}

TypeFunctionReductionResult<TypeId> notTypeFunction(
    TypeId instance,
    const std::vector<TypeId>& typeParams,
    const std::vector<TypePackId>& packParams,
    NotNull<TypeFunctionContext> ctx
)
{
    if (typeParams.size() != 1 || !packParams.empty())
    {
        ctx->ice->ice("not type function: encountered a type function instance without the required argument structure");
        LUAU_ASSERT(false);
    }

    TypeId ty = follow(typeParams.at(0));

    if (ty == instance)
        return {ctx->builtins->neverType, false, {}, {}};

    if (isPending(ty, ctx->solver))
        return {std::nullopt, false, {ty}, {}};

    if (auto result = tryDistributeTypeFunctionApp(notTypeFunction, instance, typeParams, packParams, ctx))
        return *result;

    // `not` operates on anything and returns a `boolean` always.
    return {ctx->builtins->booleanType, false, {}, {}};
}

TypeFunctionReductionResult<TypeId> lenTypeFunction(
    TypeId instance,
    const std::vector<TypeId>& typeParams,
    const std::vector<TypePackId>& packParams,
    NotNull<TypeFunctionContext> ctx
)
{
    if (typeParams.size() != 1 || !packParams.empty())
    {
        ctx->ice->ice("len type function: encountered a type function instance without the required argument structure");
        LUAU_ASSERT(false);
    }

    TypeId operandTy = follow(typeParams.at(0));

    if (operandTy == instance)
        return {ctx->builtins->neverType, false, {}, {}};

    // check to see if the operand type is resolved enough, and wait to reduce if not
    // the use of `typeFromNormal` later necessitates blocking on local types.
    if (isPending(operandTy, ctx->solver))
        return {std::nullopt, false, {operandTy}, {}};

    // if the type is free but has only one remaining reference, we can generalize it to its upper bound here.
    if (ctx->solver)
    {
        std::optional<TypeId> maybeGeneralized = ctx->solver->generalizeFreeType(ctx->scope, operandTy, /* avoidSealingTables */ true);
        if (!maybeGeneralized)
            return {std::nullopt, false, {operandTy}, {}};
        operandTy = *maybeGeneralized;
    }

    std::shared_ptr<const NormalizedType> normTy = ctx->normalizer->normalize(operandTy);
    NormalizationResult inhabited = ctx->normalizer->isInhabited(normTy.get());

    // if the type failed to normalize, we can't reduce, but know nothing about inhabitance.
    if (!normTy || inhabited == NormalizationResult::HitLimits)
        return {std::nullopt, false, {}, {}};

    // if the operand type is error suppressing, we can immediately reduce to `number`.
    if (normTy->shouldSuppressErrors())
        return {ctx->builtins->numberType, false, {}, {}};

    // # always returns a number, even if its operand is never.
    // if we're checking the length of a string, that works!
    if (inhabited == NormalizationResult::False || normTy->isSubtypeOfString())
        return {ctx->builtins->numberType, false, {}, {}};

    // we use the normalized operand here in case there was an intersection or union.
    TypeId normalizedOperand = ctx->normalizer->typeFromNormal(*normTy);
    if (normTy->hasTopTable() || get<TableType>(normalizedOperand))
        return {ctx->builtins->numberType, false, {}, {}};

    if (DFInt::LuauTypeSolverRelease >= 644)
    {
        if (auto result = tryDistributeTypeFunctionApp(lenTypeFunction, instance, typeParams, packParams, ctx))
            return *result;
    }
    else
    {
        if (auto result = tryDistributeTypeFunctionApp(notTypeFunction, instance, typeParams, packParams, ctx))
            return *result;
    }

    // findMetatableEntry demands the ability to emit errors, so we must give it
    // the necessary state to do that, even if we intend to just eat the errors.
    ErrorVec dummy;

    std::optional<TypeId> mmType = findMetatableEntry(ctx->builtins, dummy, operandTy, "__len", Location{});
    if (!mmType)
        return {std::nullopt, true, {}, {}};

    mmType = follow(*mmType);
    if (isPending(*mmType, ctx->solver))
        return {std::nullopt, false, {*mmType}, {}};

    const FunctionType* mmFtv = get<FunctionType>(*mmType);
    if (!mmFtv)
        return {std::nullopt, true, {}, {}};

    std::optional<TypeId> instantiatedMmType = instantiate(ctx->builtins, ctx->arena, ctx->limits, ctx->scope, *mmType);
    if (!instantiatedMmType)
        return {std::nullopt, true, {}, {}};

    const FunctionType* instantiatedMmFtv = get<FunctionType>(*instantiatedMmType);
    if (!instantiatedMmFtv)
        return {ctx->builtins->errorRecoveryType(), false, {}, {}};

    TypePackId inferredArgPack = ctx->arena->addTypePack({operandTy});
    Unifier2 u2{ctx->arena, ctx->builtins, ctx->scope, ctx->ice};
    if (!u2.unify(inferredArgPack, instantiatedMmFtv->argTypes))
        return {std::nullopt, true, {}, {}}; // occurs check failed

    Subtyping subtyping{ctx->builtins, ctx->arena, ctx->normalizer, ctx->ice};
    if (!subtyping.isSubtype(inferredArgPack, instantiatedMmFtv->argTypes, ctx->scope).isSubtype) // TODO: is this the right variance?
        return {std::nullopt, true, {}, {}};

    // `len` must return a `number`.
    return {ctx->builtins->numberType, false, {}, {}};
}

TypeFunctionReductionResult<TypeId> unmTypeFunction(
    TypeId instance,
    const std::vector<TypeId>& typeParams,
    const std::vector<TypePackId>& packParams,
    NotNull<TypeFunctionContext> ctx
)
{
    if (typeParams.size() != 1 || !packParams.empty())
    {
        ctx->ice->ice("unm type function: encountered a type function instance without the required argument structure");
        LUAU_ASSERT(false);
    }

    TypeId operandTy = follow(typeParams.at(0));

    if (operandTy == instance)
        return {ctx->builtins->neverType, false, {}, {}};

    // check to see if the operand type is resolved enough, and wait to reduce if not
    if (isPending(operandTy, ctx->solver))
        return {std::nullopt, false, {operandTy}, {}};

    // if the type is free but has only one remaining reference, we can generalize it to its upper bound here.
    if (ctx->solver)
    {
        std::optional<TypeId> maybeGeneralized = ctx->solver->generalizeFreeType(ctx->scope, operandTy);
        if (!maybeGeneralized)
            return {std::nullopt, false, {operandTy}, {}};
        operandTy = *maybeGeneralized;
    }

    std::shared_ptr<const NormalizedType> normTy = ctx->normalizer->normalize(operandTy);

    // if the operand failed to normalize, we can't reduce, but know nothing about inhabitance.
    if (!normTy)
        return {std::nullopt, false, {}, {}};

    // if the operand is error suppressing, we can just go ahead and reduce.
    if (normTy->shouldSuppressErrors())
        return {operandTy, false, {}, {}};

    // if we have a `never`, we can never observe that the operation didn't work.
    if (is<NeverType>(operandTy))
        return {ctx->builtins->neverType, false, {}, {}};

    // If the type is exactly `number`, we can reduce now.
    if (normTy->isExactlyNumber())
        return {ctx->builtins->numberType, false, {}, {}};

    if (DFInt::LuauTypeSolverRelease >= 644)
    {
        if (auto result = tryDistributeTypeFunctionApp(unmTypeFunction, instance, typeParams, packParams, ctx))
            return *result;
    }
    else
    {
        if (auto result = tryDistributeTypeFunctionApp(notTypeFunction, instance, typeParams, packParams, ctx))
            return *result;
    }

    // findMetatableEntry demands the ability to emit errors, so we must give it
    // the necessary state to do that, even if we intend to just eat the errors.
    ErrorVec dummy;

    std::optional<TypeId> mmType = findMetatableEntry(ctx->builtins, dummy, operandTy, "__unm", Location{});
    if (!mmType)
        return {std::nullopt, true, {}, {}};

    mmType = follow(*mmType);
    if (isPending(*mmType, ctx->solver))
        return {std::nullopt, false, {*mmType}, {}};

    const FunctionType* mmFtv = get<FunctionType>(*mmType);
    if (!mmFtv)
        return {std::nullopt, true, {}, {}};

    std::optional<TypeId> instantiatedMmType = instantiate(ctx->builtins, ctx->arena, ctx->limits, ctx->scope, *mmType);
    if (!instantiatedMmType)
        return {std::nullopt, true, {}, {}};

    const FunctionType* instantiatedMmFtv = get<FunctionType>(*instantiatedMmType);
    if (!instantiatedMmFtv)
        return {ctx->builtins->errorRecoveryType(), false, {}, {}};

    TypePackId inferredArgPack = ctx->arena->addTypePack({operandTy});
    Unifier2 u2{ctx->arena, ctx->builtins, ctx->scope, ctx->ice};
    if (!u2.unify(inferredArgPack, instantiatedMmFtv->argTypes))
        return {std::nullopt, true, {}, {}}; // occurs check failed

    Subtyping subtyping{ctx->builtins, ctx->arena, ctx->normalizer, ctx->ice};
    if (!subtyping.isSubtype(inferredArgPack, instantiatedMmFtv->argTypes, ctx->scope).isSubtype) // TODO: is this the right variance?
        return {std::nullopt, true, {}, {}};

    if (std::optional<TypeId> ret = first(instantiatedMmFtv->retTypes))
        return {*ret, false, {}, {}};
    else
        return {std::nullopt, true, {}, {}};
}

NotNull<Constraint> TypeFunctionContext::pushConstraint(ConstraintV&& c)
{
    LUAU_ASSERT(solver);
    NotNull<Constraint> newConstraint = solver->pushConstraint(scope, constraint ? constraint->location : Location{}, std::move(c));

    // Every constraint that is blocked on the current constraint must also be
    // blocked on this new one.
    if (constraint)
        solver->inheritBlocks(NotNull{constraint}, newConstraint);

    return newConstraint;
}

TypeFunctionReductionResult<TypeId> numericBinopTypeFunction(
    TypeId instance,
    const std::vector<TypeId>& typeParams,
    const std::vector<TypePackId>& packParams,
    NotNull<TypeFunctionContext> ctx,
    const std::string metamethod
)
{
    if (typeParams.size() != 2 || !packParams.empty())
    {
        ctx->ice->ice("encountered a type function instance without the required argument structure");
        LUAU_ASSERT(false);
    }

    TypeId lhsTy = follow(typeParams.at(0));
    TypeId rhsTy = follow(typeParams.at(1));

    // isPending of `lhsTy` or `rhsTy` would return true, even if it cycles. We want a different answer for that.
    if (lhsTy == instance || rhsTy == instance)
        return {ctx->builtins->neverType, false, {}, {}};

    // if we have a `never`, we can never observe that the math operator is unreachable.
    if (is<NeverType>(lhsTy) || is<NeverType>(rhsTy))
        return {ctx->builtins->neverType, false, {}, {}};

    const Location location = ctx->constraint ? ctx->constraint->location : Location{};

    // check to see if both operand types are resolved enough, and wait to reduce if not
    if (isPending(lhsTy, ctx->solver))
        return {std::nullopt, false, {lhsTy}, {}};
    else if (isPending(rhsTy, ctx->solver))
        return {std::nullopt, false, {rhsTy}, {}};

    // if either type is free but has only one remaining reference, we can generalize it to its upper bound here.
    if (ctx->solver)
    {
        std::optional<TypeId> lhsMaybeGeneralized = ctx->solver->generalizeFreeType(ctx->scope, lhsTy);
        std::optional<TypeId> rhsMaybeGeneralized = ctx->solver->generalizeFreeType(ctx->scope, rhsTy);

        if (!lhsMaybeGeneralized)
            return {std::nullopt, false, {lhsTy}, {}};
        else if (!rhsMaybeGeneralized)
            return {std::nullopt, false, {rhsTy}, {}};

        lhsTy = *lhsMaybeGeneralized;
        rhsTy = *rhsMaybeGeneralized;
    }

    // TODO: Normalization needs to remove cyclic type functions from a `NormalizedType`.
    std::shared_ptr<const NormalizedType> normLhsTy = ctx->normalizer->normalize(lhsTy);
    std::shared_ptr<const NormalizedType> normRhsTy = ctx->normalizer->normalize(rhsTy);

    // if either failed to normalize, we can't reduce, but know nothing about inhabitance.
    if (!normLhsTy || !normRhsTy)
        return {std::nullopt, false, {}, {}};

    // if one of the types is error suppressing, we can reduce to `any` since we should suppress errors in the result of the usage.
    if (normLhsTy->shouldSuppressErrors() || normRhsTy->shouldSuppressErrors())
        return {ctx->builtins->anyType, false, {}, {}};

    // if we're adding two `number` types, the result is `number`.
    if (normLhsTy->isExactlyNumber() && normRhsTy->isExactlyNumber())
        return {ctx->builtins->numberType, false, {}, {}};

    if (auto result = tryDistributeTypeFunctionApp(numericBinopTypeFunction, instance, typeParams, packParams, ctx, metamethod))
        return *result;

    // findMetatableEntry demands the ability to emit errors, so we must give it
    // the necessary state to do that, even if we intend to just eat the errors.
    ErrorVec dummy;

    std::optional<TypeId> mmType = findMetatableEntry(ctx->builtins, dummy, lhsTy, metamethod, location);
    bool reversed = false;
    if (!mmType)
    {
        mmType = findMetatableEntry(ctx->builtins, dummy, rhsTy, metamethod, location);
        reversed = true;
    }

    if (!mmType)
        return {std::nullopt, true, {}, {}};

    mmType = follow(*mmType);
    if (isPending(*mmType, ctx->solver))
        return {std::nullopt, false, {*mmType}, {}};

    TypePackId argPack = ctx->arena->addTypePack({lhsTy, rhsTy});
    SolveResult solveResult;

    if (!reversed)
        solveResult = solveFunctionCall(ctx->arena, ctx->builtins, ctx->normalizer, ctx->ice, ctx->limits, ctx->scope, location, *mmType, argPack);
    else
    {
        TypePack* p = getMutable<TypePack>(argPack);
        std::swap(p->head.front(), p->head.back());
        solveResult = solveFunctionCall(ctx->arena, ctx->builtins, ctx->normalizer, ctx->ice, ctx->limits, ctx->scope, location, *mmType, argPack);
    }

    if (!solveResult.typePackId.has_value())
        return {std::nullopt, true, {}, {}};

    TypePack extracted = extendTypePack(*ctx->arena, ctx->builtins, *solveResult.typePackId, 1);
    if (extracted.head.empty())
        return {std::nullopt, true, {}, {}};

    return {extracted.head.front(), false, {}, {}};
}

TypeFunctionReductionResult<TypeId> addTypeFunction(
    TypeId instance,
    const std::vector<TypeId>& typeParams,
    const std::vector<TypePackId>& packParams,
    NotNull<TypeFunctionContext> ctx
)
{
    if (typeParams.size() != 2 || !packParams.empty())
    {
        ctx->ice->ice("add type function: encountered a type function instance without the required argument structure");
        LUAU_ASSERT(false);
    }

    return numericBinopTypeFunction(instance, typeParams, packParams, ctx, "__add");
}

TypeFunctionReductionResult<TypeId> subTypeFunction(
    TypeId instance,
    const std::vector<TypeId>& typeParams,
    const std::vector<TypePackId>& packParams,
    NotNull<TypeFunctionContext> ctx
)
{
    if (typeParams.size() != 2 || !packParams.empty())
    {
        ctx->ice->ice("sub type function: encountered a type function instance without the required argument structure");
        LUAU_ASSERT(false);
    }

    return numericBinopTypeFunction(instance, typeParams, packParams, ctx, "__sub");
}

TypeFunctionReductionResult<TypeId> mulTypeFunction(
    TypeId instance,
    const std::vector<TypeId>& typeParams,
    const std::vector<TypePackId>& packParams,
    NotNull<TypeFunctionContext> ctx
)
{
    if (typeParams.size() != 2 || !packParams.empty())
    {
        ctx->ice->ice("mul type function: encountered a type function instance without the required argument structure");
        LUAU_ASSERT(false);
    }

    return numericBinopTypeFunction(instance, typeParams, packParams, ctx, "__mul");
}

TypeFunctionReductionResult<TypeId> divTypeFunction(
    TypeId instance,
    const std::vector<TypeId>& typeParams,
    const std::vector<TypePackId>& packParams,
    NotNull<TypeFunctionContext> ctx
)
{
    if (typeParams.size() != 2 || !packParams.empty())
    {
        ctx->ice->ice("div type function: encountered a type function instance without the required argument structure");
        LUAU_ASSERT(false);
    }

    return numericBinopTypeFunction(instance, typeParams, packParams, ctx, "__div");
}

TypeFunctionReductionResult<TypeId> idivTypeFunction(
    TypeId instance,
    const std::vector<TypeId>& typeParams,
    const std::vector<TypePackId>& packParams,
    NotNull<TypeFunctionContext> ctx
)
{
    if (typeParams.size() != 2 || !packParams.empty())
    {
        ctx->ice->ice("integer div type function: encountered a type function instance without the required argument structure");
        LUAU_ASSERT(false);
    }

    return numericBinopTypeFunction(instance, typeParams, packParams, ctx, "__idiv");
}

TypeFunctionReductionResult<TypeId> powTypeFunction(
    TypeId instance,
    const std::vector<TypeId>& typeParams,
    const std::vector<TypePackId>& packParams,
    NotNull<TypeFunctionContext> ctx
)
{
    if (typeParams.size() != 2 || !packParams.empty())
    {
        ctx->ice->ice("pow type function: encountered a type function instance without the required argument structure");
        LUAU_ASSERT(false);
    }

    return numericBinopTypeFunction(instance, typeParams, packParams, ctx, "__pow");
}

TypeFunctionReductionResult<TypeId> modTypeFunction(
    TypeId instance,
    const std::vector<TypeId>& typeParams,
    const std::vector<TypePackId>& packParams,
    NotNull<TypeFunctionContext> ctx
)
{
    if (typeParams.size() != 2 || !packParams.empty())
    {
        ctx->ice->ice("modulo type function: encountered a type function instance without the required argument structure");
        LUAU_ASSERT(false);
    }

    return numericBinopTypeFunction(instance, typeParams, packParams, ctx, "__mod");
}

TypeFunctionReductionResult<TypeId> concatTypeFunction(
    TypeId instance,
    const std::vector<TypeId>& typeParams,
    const std::vector<TypePackId>& packParams,
    NotNull<TypeFunctionContext> ctx
)
{
    if (typeParams.size() != 2 || !packParams.empty())
    {
        ctx->ice->ice("concat type function: encountered a type function instance without the required argument structure");
        LUAU_ASSERT(false);
    }

    TypeId lhsTy = follow(typeParams.at(0));
    TypeId rhsTy = follow(typeParams.at(1));

    // isPending of `lhsTy` or `rhsTy` would return true, even if it cycles. We want a different answer for that.
    if (lhsTy == instance || rhsTy == instance)
        return {ctx->builtins->neverType, false, {}, {}};

    // check to see if both operand types are resolved enough, and wait to reduce if not
    if (isPending(lhsTy, ctx->solver))
        return {std::nullopt, false, {lhsTy}, {}};
    else if (isPending(rhsTy, ctx->solver))
        return {std::nullopt, false, {rhsTy}, {}};

    // if either type is free but has only one remaining reference, we can generalize it to its upper bound here.
    if (ctx->solver)
    {
        std::optional<TypeId> lhsMaybeGeneralized = ctx->solver->generalizeFreeType(ctx->scope, lhsTy);
        std::optional<TypeId> rhsMaybeGeneralized = ctx->solver->generalizeFreeType(ctx->scope, rhsTy);

        if (!lhsMaybeGeneralized)
            return {std::nullopt, false, {lhsTy}, {}};
        else if (!rhsMaybeGeneralized)
            return {std::nullopt, false, {rhsTy}, {}};

        lhsTy = *lhsMaybeGeneralized;
        rhsTy = *rhsMaybeGeneralized;
    }

    std::shared_ptr<const NormalizedType> normLhsTy = ctx->normalizer->normalize(lhsTy);
    std::shared_ptr<const NormalizedType> normRhsTy = ctx->normalizer->normalize(rhsTy);

    // if either failed to normalize, we can't reduce, but know nothing about inhabitance.
    if (!normLhsTy || !normRhsTy)
        return {std::nullopt, false, {}, {}};

    // if one of the types is error suppressing, we can reduce to `any` since we should suppress errors in the result of the usage.
    if (normLhsTy->shouldSuppressErrors() || normRhsTy->shouldSuppressErrors())
        return {ctx->builtins->anyType, false, {}, {}};

    // if we have a `never`, we can never observe that the numeric operator didn't work.
    if (is<NeverType>(lhsTy) || is<NeverType>(rhsTy))
        return {ctx->builtins->neverType, false, {}, {}};

    // if we're concatenating two elements that are either strings or numbers, the result is `string`.
    if ((normLhsTy->isSubtypeOfString() || normLhsTy->isExactlyNumber()) && (normRhsTy->isSubtypeOfString() || normRhsTy->isExactlyNumber()))
        return {ctx->builtins->stringType, false, {}, {}};

    if (auto result = tryDistributeTypeFunctionApp(concatTypeFunction, instance, typeParams, packParams, ctx))
        return *result;

    // findMetatableEntry demands the ability to emit errors, so we must give it
    // the necessary state to do that, even if we intend to just eat the errors.
    ErrorVec dummy;

    std::optional<TypeId> mmType = findMetatableEntry(ctx->builtins, dummy, lhsTy, "__concat", Location{});
    bool reversed = false;
    if (!mmType)
    {
        mmType = findMetatableEntry(ctx->builtins, dummy, rhsTy, "__concat", Location{});
        reversed = true;
    }

    if (!mmType)
        return {std::nullopt, true, {}, {}};

    mmType = follow(*mmType);
    if (isPending(*mmType, ctx->solver))
        return {std::nullopt, false, {*mmType}, {}};

    const FunctionType* mmFtv = get<FunctionType>(*mmType);
    if (!mmFtv)
        return {std::nullopt, true, {}, {}};

    std::optional<TypeId> instantiatedMmType = instantiate(ctx->builtins, ctx->arena, ctx->limits, ctx->scope, *mmType);
    if (!instantiatedMmType)
        return {std::nullopt, true, {}, {}};

    const FunctionType* instantiatedMmFtv = get<FunctionType>(*instantiatedMmType);
    if (!instantiatedMmFtv)
        return {ctx->builtins->errorRecoveryType(), false, {}, {}};

    std::vector<TypeId> inferredArgs;
    if (!reversed)
        inferredArgs = {lhsTy, rhsTy};
    else
        inferredArgs = {rhsTy, lhsTy};

    TypePackId inferredArgPack = ctx->arena->addTypePack(std::move(inferredArgs));
    Unifier2 u2{ctx->arena, ctx->builtins, ctx->scope, ctx->ice};
    if (!u2.unify(inferredArgPack, instantiatedMmFtv->argTypes))
        return {std::nullopt, true, {}, {}}; // occurs check failed

    Subtyping subtyping{ctx->builtins, ctx->arena, ctx->normalizer, ctx->ice};
    if (!subtyping.isSubtype(inferredArgPack, instantiatedMmFtv->argTypes, ctx->scope).isSubtype) // TODO: is this the right variance?
        return {std::nullopt, true, {}, {}};

    return {ctx->builtins->stringType, false, {}, {}};
}

TypeFunctionReductionResult<TypeId> andTypeFunction(
    TypeId instance,
    const std::vector<TypeId>& typeParams,
    const std::vector<TypePackId>& packParams,
    NotNull<TypeFunctionContext> ctx
)
{
    if (typeParams.size() != 2 || !packParams.empty())
    {
        ctx->ice->ice("and type function: encountered a type function instance without the required argument structure");
        LUAU_ASSERT(false);
    }

    TypeId lhsTy = follow(typeParams.at(0));
    TypeId rhsTy = follow(typeParams.at(1));

    // t1 = and<lhs, t1> ~> lhs
    if (follow(rhsTy) == instance && lhsTy != rhsTy)
        return {lhsTy, false, {}, {}};
    // t1 = and<t1, rhs> ~> rhs
    if (follow(lhsTy) == instance && lhsTy != rhsTy)
        return {rhsTy, false, {}, {}};

    // check to see if both operand types are resolved enough, and wait to reduce if not
    if (isPending(lhsTy, ctx->solver))
        return {std::nullopt, false, {lhsTy}, {}};
    else if (isPending(rhsTy, ctx->solver))
        return {std::nullopt, false, {rhsTy}, {}};

    // if either type is free but has only one remaining reference, we can generalize it to its upper bound here.
    if (ctx->solver)
    {
        std::optional<TypeId> lhsMaybeGeneralized = ctx->solver->generalizeFreeType(ctx->scope, lhsTy);
        std::optional<TypeId> rhsMaybeGeneralized = ctx->solver->generalizeFreeType(ctx->scope, rhsTy);

        if (!lhsMaybeGeneralized)
            return {std::nullopt, false, {lhsTy}, {}};
        else if (!rhsMaybeGeneralized)
            return {std::nullopt, false, {rhsTy}, {}};

        lhsTy = *lhsMaybeGeneralized;
        rhsTy = *rhsMaybeGeneralized;
    }

    // And evalutes to a boolean if the LHS is falsey, and the RHS type if LHS is truthy.
    SimplifyResult filteredLhs = simplifyIntersection(ctx->builtins, ctx->arena, lhsTy, ctx->builtins->falsyType);
    SimplifyResult overallResult = simplifyUnion(ctx->builtins, ctx->arena, rhsTy, filteredLhs.result);
    std::vector<TypeId> blockedTypes{};
    for (auto ty : filteredLhs.blockedTypes)
        blockedTypes.push_back(ty);
    for (auto ty : overallResult.blockedTypes)
        blockedTypes.push_back(ty);
    return {overallResult.result, false, std::move(blockedTypes), {}};
}

TypeFunctionReductionResult<TypeId> orTypeFunction(
    TypeId instance,
    const std::vector<TypeId>& typeParams,
    const std::vector<TypePackId>& packParams,
    NotNull<TypeFunctionContext> ctx
)
{
    if (typeParams.size() != 2 || !packParams.empty())
    {
        ctx->ice->ice("or type function: encountered a type function instance without the required argument structure");
        LUAU_ASSERT(false);
    }

    TypeId lhsTy = follow(typeParams.at(0));
    TypeId rhsTy = follow(typeParams.at(1));

    // t1 = or<lhs, t1> ~> lhs
    if (follow(rhsTy) == instance && lhsTy != rhsTy)
        return {lhsTy, false, {}, {}};
    // t1 = or<t1, rhs> ~> rhs
    if (follow(lhsTy) == instance && lhsTy != rhsTy)
        return {rhsTy, false, {}, {}};

    // check to see if both operand types are resolved enough, and wait to reduce if not
    if (isPending(lhsTy, ctx->solver))
        return {std::nullopt, false, {lhsTy}, {}};
    else if (isPending(rhsTy, ctx->solver))
        return {std::nullopt, false, {rhsTy}, {}};

    // if either type is free but has only one remaining reference, we can generalize it to its upper bound here.
    if (ctx->solver)
    {
        std::optional<TypeId> lhsMaybeGeneralized = ctx->solver->generalizeFreeType(ctx->scope, lhsTy);
        std::optional<TypeId> rhsMaybeGeneralized = ctx->solver->generalizeFreeType(ctx->scope, rhsTy);

        if (!lhsMaybeGeneralized)
            return {std::nullopt, false, {lhsTy}, {}};
        else if (!rhsMaybeGeneralized)
            return {std::nullopt, false, {rhsTy}, {}};

        lhsTy = *lhsMaybeGeneralized;
        rhsTy = *rhsMaybeGeneralized;
    }

    // Or evalutes to the LHS type if the LHS is truthy, and the RHS type if LHS is falsy.
    SimplifyResult filteredLhs = simplifyIntersection(ctx->builtins, ctx->arena, lhsTy, ctx->builtins->truthyType);
    SimplifyResult overallResult = simplifyUnion(ctx->builtins, ctx->arena, rhsTy, filteredLhs.result);
    std::vector<TypeId> blockedTypes{};
    for (auto ty : filteredLhs.blockedTypes)
        blockedTypes.push_back(ty);
    for (auto ty : overallResult.blockedTypes)
        blockedTypes.push_back(ty);
    return {overallResult.result, false, std::move(blockedTypes), {}};
}

static TypeFunctionReductionResult<TypeId> comparisonTypeFunction(
    TypeId instance,
    const std::vector<TypeId>& typeParams,
    const std::vector<TypePackId>& packParams,
    NotNull<TypeFunctionContext> ctx,
    const std::string metamethod
)
{

    if (typeParams.size() != 2 || !packParams.empty())
    {
        ctx->ice->ice("encountered a type function instance without the required argument structure");
        LUAU_ASSERT(false);
    }

    TypeId lhsTy = follow(typeParams.at(0));
    TypeId rhsTy = follow(typeParams.at(1));

    if (lhsTy == instance || rhsTy == instance)
        return {ctx->builtins->neverType, false, {}, {}};

    if (isPending(lhsTy, ctx->solver))
        return {std::nullopt, false, {lhsTy}, {}};
    else if (isPending(rhsTy, ctx->solver))
        return {std::nullopt, false, {rhsTy}, {}};

    // Algebra Reduction Rules for comparison type functions
    // Note that comparing to never tells you nothing about the other operand
    // lt< 'a , never> -> continue
    // lt< never, 'a>  -> continue
    // lt< 'a, t>      -> 'a is t - we'll solve the constraint, return and solve lt<t, t> -> bool
    // lt< t, 'a>      -> same as above
    bool canSubmitConstraint = ctx->solver && ctx->constraint;
    bool lhsFree = get<FreeType>(lhsTy) != nullptr;
    bool rhsFree = get<FreeType>(rhsTy) != nullptr;
    if (canSubmitConstraint)
    {
        // Implement injective type functions for comparison type functions
        // lt <number, t> implies t is number
        // lt <t, number> implies t is number
        if (lhsFree && isNumber(rhsTy))
            emplaceType<BoundType>(asMutable(lhsTy), ctx->builtins->numberType);
        else if (rhsFree && isNumber(lhsTy))
            emplaceType<BoundType>(asMutable(rhsTy), ctx->builtins->numberType);
        else if (lhsFree && ctx->normalizer->isInhabited(rhsTy) != NormalizationResult::False)
        {
            auto c1 = ctx->pushConstraint(EqualityConstraint{lhsTy, rhsTy});
            const_cast<Constraint*>(ctx->constraint)->dependencies.emplace_back(c1);
        }
        else if (rhsFree && ctx->normalizer->isInhabited(lhsTy) != NormalizationResult::False)
        {
            auto c1 = ctx->pushConstraint(EqualityConstraint{rhsTy, lhsTy});
            const_cast<Constraint*>(ctx->constraint)->dependencies.emplace_back(c1);
        }
    }

    // The above might have caused the operand types to be rebound, we need to follow them again
    lhsTy = follow(lhsTy);
    rhsTy = follow(rhsTy);

    // if either type is free but has only one remaining reference, we can generalize it to its upper bound here.
    if (ctx->solver)
    {
        std::optional<TypeId> lhsMaybeGeneralized = ctx->solver->generalizeFreeType(ctx->scope, lhsTy);
        std::optional<TypeId> rhsMaybeGeneralized = ctx->solver->generalizeFreeType(ctx->scope, rhsTy);

        if (!lhsMaybeGeneralized)
            return {std::nullopt, false, {lhsTy}, {}};
        else if (!rhsMaybeGeneralized)
            return {std::nullopt, false, {rhsTy}, {}};

        lhsTy = *lhsMaybeGeneralized;
        rhsTy = *rhsMaybeGeneralized;
    }

    // check to see if both operand types are resolved enough, and wait to reduce if not

    std::shared_ptr<const NormalizedType> normLhsTy = ctx->normalizer->normalize(lhsTy);
    std::shared_ptr<const NormalizedType> normRhsTy = ctx->normalizer->normalize(rhsTy);
    NormalizationResult lhsInhabited = ctx->normalizer->isInhabited(normLhsTy.get());
    NormalizationResult rhsInhabited = ctx->normalizer->isInhabited(normRhsTy.get());

    // if either failed to normalize, we can't reduce, but know nothing about inhabitance.
    if (!normLhsTy || !normRhsTy || lhsInhabited == NormalizationResult::HitLimits || rhsInhabited == NormalizationResult::HitLimits)
        return {std::nullopt, false, {}, {}};

    // if one of the types is error suppressing, we can just go ahead and reduce.
    if (normLhsTy->shouldSuppressErrors() || normRhsTy->shouldSuppressErrors())
        return {ctx->builtins->booleanType, false, {}, {}};

    // if we have an uninhabited type (e.g. `never`), we can never observe that the comparison didn't work.
    if (lhsInhabited == NormalizationResult::False || rhsInhabited == NormalizationResult::False)
        return {ctx->builtins->booleanType, false, {}, {}};

    // If both types are some strict subset of `string`, we can reduce now.
    if (normLhsTy->isSubtypeOfString() && normRhsTy->isSubtypeOfString())
        return {ctx->builtins->booleanType, false, {}, {}};

    // If both types are exactly `number`, we can reduce now.
    if (normLhsTy->isExactlyNumber() && normRhsTy->isExactlyNumber())
        return {ctx->builtins->booleanType, false, {}, {}};

    if (auto result = tryDistributeTypeFunctionApp(comparisonTypeFunction, instance, typeParams, packParams, ctx, metamethod))
        return *result;

    // findMetatableEntry demands the ability to emit errors, so we must give it
    // the necessary state to do that, even if we intend to just eat the errors.
    ErrorVec dummy;

    std::optional<TypeId> mmType = findMetatableEntry(ctx->builtins, dummy, lhsTy, metamethod, Location{});
    if (!mmType)
        mmType = findMetatableEntry(ctx->builtins, dummy, rhsTy, metamethod, Location{});

    if (!mmType)
        return {std::nullopt, true, {}, {}};

    mmType = follow(*mmType);
    if (isPending(*mmType, ctx->solver))
        return {std::nullopt, false, {*mmType}, {}};

    const FunctionType* mmFtv = get<FunctionType>(*mmType);
    if (!mmFtv)
        return {std::nullopt, true, {}, {}};

    std::optional<TypeId> instantiatedMmType = instantiate(ctx->builtins, ctx->arena, ctx->limits, ctx->scope, *mmType);
    if (!instantiatedMmType)
        return {std::nullopt, true, {}, {}};

    const FunctionType* instantiatedMmFtv = get<FunctionType>(*instantiatedMmType);
    if (!instantiatedMmFtv)
        return {ctx->builtins->errorRecoveryType(), false, {}, {}};

    TypePackId inferredArgPack = ctx->arena->addTypePack({lhsTy, rhsTy});
    Unifier2 u2{ctx->arena, ctx->builtins, ctx->scope, ctx->ice};
    if (!u2.unify(inferredArgPack, instantiatedMmFtv->argTypes))
        return {std::nullopt, true, {}, {}}; // occurs check failed

    Subtyping subtyping{ctx->builtins, ctx->arena, ctx->normalizer, ctx->ice};
    if (!subtyping.isSubtype(inferredArgPack, instantiatedMmFtv->argTypes, ctx->scope).isSubtype) // TODO: is this the right variance?
        return {std::nullopt, true, {}, {}};

    return {ctx->builtins->booleanType, false, {}, {}};
}

TypeFunctionReductionResult<TypeId> ltTypeFunction(
    TypeId instance,
    const std::vector<TypeId>& typeParams,
    const std::vector<TypePackId>& packParams,
    NotNull<TypeFunctionContext> ctx
)
{
    if (typeParams.size() != 2 || !packParams.empty())
    {
        ctx->ice->ice("lt type function: encountered a type function instance without the required argument structure");
        LUAU_ASSERT(false);
    }

    return comparisonTypeFunction(instance, typeParams, packParams, ctx, "__lt");
}

TypeFunctionReductionResult<TypeId> leTypeFunction(
    TypeId instance,
    const std::vector<TypeId>& typeParams,
    const std::vector<TypePackId>& packParams,
    NotNull<TypeFunctionContext> ctx
)
{
    if (typeParams.size() != 2 || !packParams.empty())
    {
        ctx->ice->ice("le type function: encountered a type function instance without the required argument structure");
        LUAU_ASSERT(false);
    }

    return comparisonTypeFunction(instance, typeParams, packParams, ctx, "__le");
}

TypeFunctionReductionResult<TypeId> eqTypeFunction(
    TypeId instance,
    const std::vector<TypeId>& typeParams,
    const std::vector<TypePackId>& packParams,
    NotNull<TypeFunctionContext> ctx
)
{
    if (typeParams.size() != 2 || !packParams.empty())
    {
        ctx->ice->ice("eq type function: encountered a type function instance without the required argument structure");
        LUAU_ASSERT(false);
    }

    TypeId lhsTy = follow(typeParams.at(0));
    TypeId rhsTy = follow(typeParams.at(1));

    // check to see if both operand types are resolved enough, and wait to reduce if not
    if (isPending(lhsTy, ctx->solver))
        return {std::nullopt, false, {lhsTy}, {}};
    else if (isPending(rhsTy, ctx->solver))
        return {std::nullopt, false, {rhsTy}, {}};

    // if either type is free but has only one remaining reference, we can generalize it to its upper bound here.
    if (ctx->solver)
    {
        std::optional<TypeId> lhsMaybeGeneralized = ctx->solver->generalizeFreeType(ctx->scope, lhsTy);
        std::optional<TypeId> rhsMaybeGeneralized = ctx->solver->generalizeFreeType(ctx->scope, rhsTy);

        if (!lhsMaybeGeneralized)
            return {std::nullopt, false, {lhsTy}, {}};
        else if (!rhsMaybeGeneralized)
            return {std::nullopt, false, {rhsTy}, {}};

        lhsTy = *lhsMaybeGeneralized;
        rhsTy = *rhsMaybeGeneralized;
    }

    std::shared_ptr<const NormalizedType> normLhsTy = ctx->normalizer->normalize(lhsTy);
    std::shared_ptr<const NormalizedType> normRhsTy = ctx->normalizer->normalize(rhsTy);
    NormalizationResult lhsInhabited = ctx->normalizer->isInhabited(normLhsTy.get());
    NormalizationResult rhsInhabited = ctx->normalizer->isInhabited(normRhsTy.get());

    // if either failed to normalize, we can't reduce, but know nothing about inhabitance.
    if (!normLhsTy || !normRhsTy || lhsInhabited == NormalizationResult::HitLimits || rhsInhabited == NormalizationResult::HitLimits)
        return {std::nullopt, false, {}, {}};

    // if one of the types is error suppressing, we can just go ahead and reduce.
    if (normLhsTy->shouldSuppressErrors() || normRhsTy->shouldSuppressErrors())
        return {ctx->builtins->booleanType, false, {}, {}};

    // if we have a `never`, we can never observe that the comparison didn't work.
    if (lhsInhabited == NormalizationResult::False || rhsInhabited == NormalizationResult::False)
        return {ctx->builtins->booleanType, false, {}, {}};

    // findMetatableEntry demands the ability to emit errors, so we must give it
    // the necessary state to do that, even if we intend to just eat the errors.
    ErrorVec dummy;

    std::optional<TypeId> mmType = findMetatableEntry(ctx->builtins, dummy, lhsTy, "__eq", Location{});
    if (!mmType)
        mmType = findMetatableEntry(ctx->builtins, dummy, rhsTy, "__eq", Location{});

    // if neither type has a metatable entry for `__eq`, then we'll check for inhabitance of the intersection!
    NormalizationResult intersectInhabited = ctx->normalizer->isIntersectionInhabited(lhsTy, rhsTy);
    if (!mmType)
    {
        if (intersectInhabited == NormalizationResult::True)
            return {ctx->builtins->booleanType, false, {}, {}}; // if it's inhabited, everything is okay!

        // we might be in a case where we still want to accept the comparison...
        if (intersectInhabited == NormalizationResult::False)
        {
            // if they're both subtypes of `string` but have no common intersection, the comparison is allowed but always `false`.
            if (normLhsTy->isSubtypeOfString() && normRhsTy->isSubtypeOfString())
                return {ctx->builtins->falseType, false, {}, {}};

            // if they're both subtypes of `boolean` but have no common intersection, the comparison is allowed but always `false`.
            if (normLhsTy->isSubtypeOfBooleans() && normRhsTy->isSubtypeOfBooleans())
                return {ctx->builtins->falseType, false, {}, {}};
        }

        return {std::nullopt, true, {}, {}}; // if it's not, then this type function is irreducible!
    }

    mmType = follow(*mmType);
    if (isPending(*mmType, ctx->solver))
        return {std::nullopt, false, {*mmType}, {}};

    const FunctionType* mmFtv = get<FunctionType>(*mmType);
    if (!mmFtv)
        return {std::nullopt, true, {}, {}};

    std::optional<TypeId> instantiatedMmType = instantiate(ctx->builtins, ctx->arena, ctx->limits, ctx->scope, *mmType);
    if (!instantiatedMmType)
        return {std::nullopt, true, {}, {}};

    const FunctionType* instantiatedMmFtv = get<FunctionType>(*instantiatedMmType);
    if (!instantiatedMmFtv)
        return {ctx->builtins->errorRecoveryType(), false, {}, {}};

    TypePackId inferredArgPack = ctx->arena->addTypePack({lhsTy, rhsTy});
    Unifier2 u2{ctx->arena, ctx->builtins, ctx->scope, ctx->ice};
    if (!u2.unify(inferredArgPack, instantiatedMmFtv->argTypes))
        return {std::nullopt, true, {}, {}}; // occurs check failed

    Subtyping subtyping{ctx->builtins, ctx->arena, ctx->normalizer, ctx->ice};
    if (!subtyping.isSubtype(inferredArgPack, instantiatedMmFtv->argTypes, ctx->scope).isSubtype) // TODO: is this the right variance?
        return {std::nullopt, true, {}, {}};

    return {ctx->builtins->booleanType, false, {}, {}};
}

// Collect types that prevent us from reducing a particular refinement.
struct FindRefinementBlockers : TypeOnceVisitor
{
    DenseHashSet<TypeId> found{nullptr};
    bool visit(TypeId ty, const BlockedType&) override
    {
        found.insert(ty);
        return false;
    }

    bool visit(TypeId ty, const PendingExpansionType&) override
    {
        found.insert(ty);
        return false;
    }

    bool visit(TypeId ty, const ClassType&) override
    {
        return false;
    }
};


TypeFunctionReductionResult<TypeId> refineTypeFunction(
    TypeId instance,
    const std::vector<TypeId>& typeParams,
    const std::vector<TypePackId>& packParams,
    NotNull<TypeFunctionContext> ctx
)
{
    if (typeParams.size() < 2 || !packParams.empty())
    {
        ctx->ice->ice("refine type function: encountered a type function instance without the required argument structure");
        LUAU_ASSERT(false);
    }

    TypeId targetTy = follow(typeParams.at(0));
    std::vector<TypeId> discriminantTypes;
    for (size_t i = 1; i < typeParams.size(); i++)
        discriminantTypes.push_back(follow(typeParams.at(i)));

    // check to see if both operand types are resolved enough, and wait to reduce if not
    if (isPending(targetTy, ctx->solver))
        return {std::nullopt, false, {targetTy}, {}};
    else
    {
        for (auto t : discriminantTypes)
        {
            if (isPending(t, ctx->solver))
                return {std::nullopt, false, {t}, {}};
        }
    }
    // Refine a target type and a discriminant one at a time.
    // Returns result : TypeId, toBlockOn : vector<TypeId>
    auto stepRefine = [&ctx](TypeId target, TypeId discriminant) -> std::pair<TypeId, std::vector<TypeId>>
    {
        std::vector<TypeId> toBlock;
        if (ctx->solver)
        {
            std::optional<TypeId> targetMaybeGeneralized = ctx->solver->generalizeFreeType(ctx->scope, target);
            std::optional<TypeId> discriminantMaybeGeneralized = ctx->solver->generalizeFreeType(ctx->scope, discriminant);

            if (!targetMaybeGeneralized)
                return std::pair<TypeId, std::vector<TypeId>>{nullptr, {target}};
            else if (!discriminantMaybeGeneralized)
                return std::pair<TypeId, std::vector<TypeId>>{nullptr, {discriminant}};

            target = *targetMaybeGeneralized;
            discriminant = *discriminantMaybeGeneralized;
        }

        // we need a more complex check for blocking on the discriminant in particular
        FindRefinementBlockers frb;
        frb.traverse(discriminant);

        if (!frb.found.empty())
            return {nullptr, {frb.found.begin(), frb.found.end()}};

        /* HACK: Refinements sometimes produce a type T & ~any under the assumption
         * that ~any is the same as any.  This is so so weird, but refinements needs
         * some way to say "I may refine this, but I'm not sure."
         *
         * It does this by refining on a blocked type and deferring the decision
         * until it is unblocked.
         *
         * Refinements also get negated, so we wind up with types like T & ~*blocked*
         *
         * We need to treat T & ~any as T in this case.
         */
        if (auto nt = get<NegationType>(discriminant))
            if (get<AnyType>(follow(nt->ty)))
                return {target, {}};

        // If the target type is a table, then simplification already implements the logic to deal with refinements properly since the
        // type of the discriminant is guaranteed to only ever be an (arbitrarily-nested) table of a single property type.
        if (get<TableType>(target))
        {
            SimplifyResult result = simplifyIntersection(ctx->builtins, ctx->arena, target, discriminant);
            if (!result.blockedTypes.empty())
                return {nullptr, {result.blockedTypes.begin(), result.blockedTypes.end()}};

            return {result.result, {}};
        }

        // In the general case, we'll still use normalization though.
        TypeId intersection = ctx->arena->addType(IntersectionType{{target, discriminant}});
        std::shared_ptr<const NormalizedType> normIntersection = ctx->normalizer->normalize(intersection);
        std::shared_ptr<const NormalizedType> normType = ctx->normalizer->normalize(target);

        // if the intersection failed to normalize, we can't reduce, but know nothing about inhabitance.
        if (!normIntersection || !normType)
            return {nullptr, {}};

        TypeId resultTy = ctx->normalizer->typeFromNormal(*normIntersection);
        // include the error type if the target type is error-suppressing and the intersection we computed is not
        if (normType->shouldSuppressErrors() && !normIntersection->shouldSuppressErrors())
            resultTy = ctx->arena->addType(UnionType{{resultTy, ctx->builtins->errorType}});

        return {resultTy, {}};
    };

    // refine target with each discriminant type in sequence (reverse of insertion order)
    // If we cannot proceed, block. If all discriminant types refine successfully, return
    // the result
    TypeId target = targetTy;
    while (!discriminantTypes.empty())
    {
        TypeId discriminant = discriminantTypes.back();
        auto [refined, blocked] = stepRefine(target, discriminant);

        if (blocked.empty() && refined == nullptr)
            return {std::nullopt, false, {}, {}};

        if (!blocked.empty())
            return {std::nullopt, false, blocked, {}};

        target = refined;
        discriminantTypes.pop_back();
    }
    return {target, false, {}, {}};
}

TypeFunctionReductionResult<TypeId> singletonTypeFunction(
    TypeId instance,
    const std::vector<TypeId>& typeParams,
    const std::vector<TypePackId>& packParams,
    NotNull<TypeFunctionContext> ctx
)
{
    if (typeParams.size() != 1 || !packParams.empty())
    {
        ctx->ice->ice("singleton type function: encountered a type function instance without the required argument structure");
        LUAU_ASSERT(false);
    }

    TypeId type = follow(typeParams.at(0));

    // check to see if both operand types are resolved enough, and wait to reduce if not
    if (isPending(type, ctx->solver))
        return {std::nullopt, false, {type}, {}};

    // if the type is free but has only one remaining reference, we can generalize it to its upper bound here.
    if (ctx->solver)
    {
        std::optional<TypeId> maybeGeneralized = ctx->solver->generalizeFreeType(ctx->scope, type);
        if (!maybeGeneralized)
            return {std::nullopt, false, {type}, {}};
        type = *maybeGeneralized;
    }

    TypeId followed = type;
    // we want to follow through a negation here as well.
    if (auto negation = get<NegationType>(followed))
        followed = follow(negation->ty);

    // if we have a singleton type or `nil`, which is its own singleton type...
    if (get<SingletonType>(followed) || isNil(followed))
        return {type, false, {}, {}};

    // otherwise, we'll return the top type, `unknown`.
    return {ctx->builtins->unknownType, false, {}, {}};
}

TypeFunctionReductionResult<TypeId> unionTypeFunction(
    TypeId instance,
    const std::vector<TypeId>& typeParams,
    const std::vector<TypePackId>& packParams,
    NotNull<TypeFunctionContext> ctx
)
{
    if (!packParams.empty())
    {
        ctx->ice->ice("union type function: encountered a type function instance without the required argument structure");
        LUAU_ASSERT(false);
    }

    // if we only have one parameter, there's nothing to do.
    if (typeParams.size() == 1)
        return {follow(typeParams[0]), false, {}, {}};

    // we need to follow all of the type parameters.
    std::vector<TypeId> types;
    types.reserve(typeParams.size());
    for (auto ty : typeParams)
        types.emplace_back(follow(ty));

    // unfortunately, we need this short-circuit: if all but one type is `never`, we will return that one type.
    // this also will early return if _everything_ is `never`, since we already have to check that.
    std::optional<TypeId> lastType = std::nullopt;
    for (auto ty : types)
    {
        // if we have a previous type and it's not `never` and the current type isn't `never`...
        if (lastType && !get<NeverType>(lastType) && !get<NeverType>(ty))
        {
            // we know we are not taking the short-circuited path.
            lastType = std::nullopt;
            break;
        }

        if (get<NeverType>(ty))
            continue;
        lastType = ty;
    }

    // if we still have a `lastType` at the end, we're taking the short-circuit and reducing early.
    if (lastType)
        return {lastType, false, {}, {}};

    // check to see if the operand types are resolved enough, and wait to reduce if not
    for (auto ty : types)
        if (isPending(ty, ctx->solver))
            return {std::nullopt, false, {ty}, {}};

    // fold over the types with `simplifyUnion`
    TypeId resultTy = ctx->builtins->neverType;
    for (auto ty : types)
    {
        SimplifyResult result = simplifyUnion(ctx->builtins, ctx->arena, resultTy, ty);
        if (!result.blockedTypes.empty())
            return {std::nullopt, false, {result.blockedTypes.begin(), result.blockedTypes.end()}, {}};

        resultTy = result.result;
    }

    return {resultTy, false, {}, {}};
}


TypeFunctionReductionResult<TypeId> intersectTypeFunction(
    TypeId instance,
    const std::vector<TypeId>& typeParams,
    const std::vector<TypePackId>& packParams,
    NotNull<TypeFunctionContext> ctx
)
{
    if (!packParams.empty())
    {
        ctx->ice->ice("intersect type function: encountered a type function instance without the required argument structure");
        LUAU_ASSERT(false);
    }

    // if we only have one parameter, there's nothing to do.
    if (typeParams.size() == 1)
        return {follow(typeParams[0]), false, {}, {}};

    // we need to follow all of the type parameters.
    std::vector<TypeId> types;
    types.reserve(typeParams.size());
    for (auto ty : typeParams)
        types.emplace_back(follow(ty));

    // check to see if the operand types are resolved enough, and wait to reduce if not
    // if any of them are `never`, the intersection will always be `never`, so we can reduce directly.
    for (auto ty : types)
    {
        if (isPending(ty, ctx->solver))
            return {std::nullopt, false, {ty}, {}};
        else if (get<NeverType>(ty))
            return {ctx->builtins->neverType, false, {}, {}};
    }

    // fold over the types with `simplifyIntersection`
    TypeId resultTy = ctx->builtins->unknownType;
    for (auto ty : types)
    {
        SimplifyResult result = simplifyIntersection(ctx->builtins, ctx->arena, resultTy, ty);
        if (!result.blockedTypes.empty())
            return {std::nullopt, false, {result.blockedTypes.begin(), result.blockedTypes.end()}, {}};

        resultTy = result.result;
    }

    // if the intersection simplifies to `never`, this gives us bad autocomplete.
    // we'll just produce the intersection plainly instead, but this might be revisitable
    // if we ever give `never` some kind of "explanation" trail.
    if (get<NeverType>(resultTy))
    {
        TypeId intersection = ctx->arena->addType(IntersectionType{typeParams});
        return {intersection, false, {}, {}};
    }

    return {resultTy, false, {}, {}};
}

// computes the keys of `ty` into `result`
// `isRaw` parameter indicates whether or not we should follow __index metamethods
// returns `false` if `result` should be ignored because the answer is "all strings"
bool computeKeysOf(TypeId ty, Set<std::string>& result, DenseHashSet<TypeId>& seen, bool isRaw, NotNull<TypeFunctionContext> ctx)
{
    // if the type is the top table type, the answer is just "all strings"
    if (get<PrimitiveType>(ty))
        return false;

    // if we've already seen this type, we can do nothing
    if (seen.contains(ty))
        return true;
    seen.insert(ty);

    // if we have a particular table type, we can insert the keys
    if (auto tableTy = get<TableType>(ty))
    {
        if (tableTy->indexer)
        {
            // if we have a string indexer, the answer is, again, "all strings"
            if (isString(tableTy->indexer->indexType))
                return false;
        }

        for (auto [key, _] : tableTy->props)
            result.insert(key);
        return true;
    }

    // otherwise, we have a metatable to deal with
    if (auto metatableTy = get<MetatableType>(ty))
    {
        bool res = true;

        if (!isRaw)
        {
            // findMetatableEntry demands the ability to emit errors, so we must give it
            // the necessary state to do that, even if we intend to just eat the errors.
            ErrorVec dummy;

            std::optional<TypeId> mmType = findMetatableEntry(ctx->builtins, dummy, ty, "__index", Location{});
            if (mmType)
                res = res && computeKeysOf(*mmType, result, seen, isRaw, ctx);
        }

        res = res && computeKeysOf(metatableTy->table, result, seen, isRaw, ctx);

        return res;
    }

    if (auto classTy = get<ClassType>(ty))
    {
        for (auto [key, _] : classTy->props)
            result.insert(key);

        bool res = true;
        if (classTy->metatable && !isRaw)
        {
            // findMetatableEntry demands the ability to emit errors, so we must give it
            // the necessary state to do that, even if we intend to just eat the errors.
            ErrorVec dummy;

            std::optional<TypeId> mmType = findMetatableEntry(ctx->builtins, dummy, ty, "__index", Location{});
            if (mmType)
                res = res && computeKeysOf(*mmType, result, seen, isRaw, ctx);
        }

        if (classTy->parent)
            res = res && computeKeysOf(follow(*classTy->parent), result, seen, isRaw, ctx);

        return res;
    }

    // this should not be reachable since the type should be a valid tables or classes part from normalization.
    LUAU_ASSERT(false);
    return false;
}

TypeFunctionReductionResult<TypeId> keyofFunctionImpl(
    const std::vector<TypeId>& typeParams,
    const std::vector<TypePackId>& packParams,
    NotNull<TypeFunctionContext> ctx,
    bool isRaw
)
{
    if (typeParams.size() != 1 || !packParams.empty())
    {
        ctx->ice->ice("keyof type function: encountered a type function instance without the required argument structure");
        LUAU_ASSERT(false);
    }

    TypeId operandTy = follow(typeParams.at(0));

    std::shared_ptr<const NormalizedType> normTy = ctx->normalizer->normalize(operandTy);

    // if the operand failed to normalize, we can't reduce, but know nothing about inhabitance.
    if (!normTy)
        return {std::nullopt, false, {}, {}};

    // if we don't have either just tables or just classes, we've got nothing to get keys of (at least until a future version perhaps adds classes
    // as well)
    if (normTy->hasTables() == normTy->hasClasses())
        return {std::nullopt, true, {}, {}};

    // this is sort of atrocious, but we're trying to reject any type that has not normalized to a table or a union of tables.
    if (normTy->hasTops() || normTy->hasBooleans() || normTy->hasErrors() || normTy->hasNils() || normTy->hasNumbers() || normTy->hasStrings() ||
        normTy->hasThreads() || normTy->hasBuffers() || normTy->hasFunctions() || normTy->hasTyvars())
        return {std::nullopt, true, {}, {}};

    // we're going to collect the keys in here
    Set<std::string> keys{{}};

    // computing the keys for classes
    if (normTy->hasClasses())
    {
        LUAU_ASSERT(!normTy->hasTables());

        // seen set for key computation for classes
        DenseHashSet<TypeId> seen{{}};

        auto classesIter = normTy->classes.ordering.begin();
        auto classesIterEnd = normTy->classes.ordering.end();
        LUAU_ASSERT(classesIter != classesIterEnd); // should be guaranteed by the `hasClasses` check earlier

        // collect all the properties from the first class type
        if (!computeKeysOf(*classesIter, keys, seen, isRaw, ctx))
            return {ctx->builtins->stringType, false, {}, {}}; // if it failed, we have a top type!

        // we need to look at each class to remove any keys that are not common amongst them all
        while (++classesIter != classesIterEnd)
        {
            seen.clear(); // we'll reuse the same seen set

            Set<std::string> localKeys{{}};

            // we can skip to the next class if this one is a top type
            if (!computeKeysOf(*classesIter, localKeys, seen, isRaw, ctx))
                continue;

            for (auto key : keys)
            {
                // remove any keys that are not present in each class
                if (!localKeys.contains(key))
                    keys.erase(key);
            }
        }
    }

    // computing the keys for tables
    if (normTy->hasTables())
    {
        LUAU_ASSERT(!normTy->hasClasses());

        // seen set for key computation for tables
        DenseHashSet<TypeId> seen{{}};

        auto tablesIter = normTy->tables.begin();
        LUAU_ASSERT(tablesIter != normTy->tables.end()); // should be guaranteed by the `hasTables` check earlier

        // collect all the properties from the first table type
        if (!computeKeysOf(*tablesIter, keys, seen, isRaw, ctx))
            return {ctx->builtins->stringType, false, {}, {}}; // if it failed, we have the top table type!

        // we need to look at each tables to remove any keys that are not common amongst them all
        while (++tablesIter != normTy->tables.end())
        {
            seen.clear(); // we'll reuse the same seen set

            Set<std::string> localKeys{{}};

            // we can skip to the next table if this one is the top table type
            if (!computeKeysOf(*tablesIter, localKeys, seen, isRaw, ctx))
                continue;

            for (auto key : keys)
            {
                // remove any keys that are not present in each table
                if (!localKeys.contains(key))
                    keys.erase(key);
            }
        }
    }

    // if the set of keys is empty, `keyof<T>` is `never`
    if (keys.empty())
        return {ctx->builtins->neverType, false, {}, {}};

    // everything is validated, we need only construct our big union of singletons now!
    std::vector<TypeId> singletons;
    singletons.reserve(keys.size());

    for (std::string key : keys)
        singletons.push_back(ctx->arena->addType(SingletonType{StringSingleton{key}}));

    // If there's only one entry, we don't need a UnionType.
    // We can take straight take it from the first entry
    // because it was added into the type arena already.
    if (singletons.size() == 1)
        return {singletons.front(), false, {}, {}};

    return {ctx->arena->addType(UnionType{singletons}), false, {}, {}};
}

TypeFunctionReductionResult<TypeId> keyofTypeFunction(
    TypeId instance,
    const std::vector<TypeId>& typeParams,
    const std::vector<TypePackId>& packParams,
    NotNull<TypeFunctionContext> ctx
)
{
    if (typeParams.size() != 1 || !packParams.empty())
    {
        ctx->ice->ice("keyof type function: encountered a type function instance without the required argument structure");
        LUAU_ASSERT(false);
    }

    return keyofFunctionImpl(typeParams, packParams, ctx, /* isRaw */ false);
}

TypeFunctionReductionResult<TypeId> rawkeyofTypeFunction(
    TypeId instance,
    const std::vector<TypeId>& typeParams,
    const std::vector<TypePackId>& packParams,
    NotNull<TypeFunctionContext> ctx
)
{
    if (typeParams.size() != 1 || !packParams.empty())
    {
        ctx->ice->ice("rawkeyof type function: encountered a type function instance without the required argument structure");
        LUAU_ASSERT(false);
    }

    return keyofFunctionImpl(typeParams, packParams, ctx, /* isRaw */ true);
}

/* Searches through table's or class's props/indexer to find the property of `ty`
   If found, appends that property to `result` and returns true
   Else, returns false */
bool searchPropsAndIndexer(
    TypeId ty,
    TableType::Props tblProps,
    std::optional<TableIndexer> tblIndexer,
    DenseHashSet<TypeId>& result,
    NotNull<TypeFunctionContext> ctx
)
{
    ty = follow(ty);

    // index into tbl's properties
    if (auto stringSingleton = get<StringSingleton>(get<SingletonType>(ty)))
    {
        if (tblProps.find(stringSingleton->value) != tblProps.end())
        {
            TypeId propTy = follow(tblProps.at(stringSingleton->value).type());

            // property is a union type -> we need to extend our reduction type
            if (auto propUnionTy = get<UnionType>(propTy))
            {
                for (TypeId option : propUnionTy->options)
                    result.insert(option);
            }
            else // property is a singular type or intersection type -> we can simply append
                result.insert(propTy);

            return true;
        }
    }

    // index into tbl's indexer
    if (tblIndexer)
    {
        if (isSubtype(ty, tblIndexer->indexType, ctx->scope, ctx->builtins, *ctx->ice))
        {
            TypeId idxResultTy = follow(tblIndexer->indexResultType);

            // indexResultType is a union type -> we need to extend our reduction type
            if (auto idxResUnionTy = get<UnionType>(idxResultTy))
            {
                for (TypeId option : idxResUnionTy->options)
                    result.insert(option);
            }
            else // indexResultType is a singular type or intersection type -> we can simply append
                result.insert(idxResultTy);

            return true;
        }
    }

    return false;
}

/* Handles recursion / metamethods of tables/classes
   `isRaw` parameter indicates whether or not we should follow __index metamethods
   returns false if property of `ty` could not be found */
bool tblIndexInto(TypeId indexer, TypeId indexee, DenseHashSet<TypeId>& result, NotNull<TypeFunctionContext> ctx, bool isRaw)
{
    indexer = follow(indexer);
    indexee = follow(indexee);

    // we have a table type to try indexing
    if (auto tableTy = get<TableType>(indexee))
    {
        return searchPropsAndIndexer(indexer, tableTy->props, tableTy->indexer, result, ctx);
    }

    // we have a metatable type to try indexing
    if (auto metatableTy = get<MetatableType>(indexee))
    {
        if (auto tableTy = get<TableType>(metatableTy->table))
        {

            // try finding all properties within the current scope of the table
            if (searchPropsAndIndexer(indexer, tableTy->props, tableTy->indexer, result, ctx))
                return true;
        }

        // if the code reached here, it means we weren't able to find all properties -> look into __index metamethod
        if (!isRaw)
        {
            // findMetatableEntry demands the ability to emit errors, so we must give it
            // the necessary state to do that, even if we intend to just eat the errors.
            ErrorVec dummy;
            std::optional<TypeId> mmType = findMetatableEntry(ctx->builtins, dummy, indexee, "__index", Location{});
            if (mmType)
                return tblIndexInto(indexer, *mmType, result, ctx, isRaw);
        }
    }

    return false;
}

/* Vocabulary note: indexee refers to the type that contains the properties,
                    indexer refers to the type that is used to access indexee
   Example:         index<Person, "name"> => `Person` is the indexee and `"name"` is the indexer */
TypeFunctionReductionResult<TypeId> indexFunctionImpl(
    const std::vector<TypeId>& typeParams,
    const std::vector<TypePackId>& packParams,
    NotNull<TypeFunctionContext> ctx,
    bool isRaw
)
{
    TypeId indexeeTy = follow(typeParams.at(0));
    std::shared_ptr<const NormalizedType> indexeeNormTy = ctx->normalizer->normalize(indexeeTy);

    // if the indexee failed to normalize, we can't reduce, but know nothing about inhabitance.
    if (!indexeeNormTy)
        return {std::nullopt, false, {}, {}};

    // if we don't have either just tables or just classes, we've got nothing to index into
    if (indexeeNormTy->hasTables() == indexeeNormTy->hasClasses())
        return {std::nullopt, true, {}, {}};

    // we're trying to reject any type that has not normalized to a table/class or a union of tables/classes.
    if (indexeeNormTy->hasTops() || indexeeNormTy->hasBooleans() || indexeeNormTy->hasErrors() || indexeeNormTy->hasNils() ||
        indexeeNormTy->hasNumbers() || indexeeNormTy->hasStrings() || indexeeNormTy->hasThreads() || indexeeNormTy->hasBuffers() ||
        indexeeNormTy->hasFunctions() || indexeeNormTy->hasTyvars())
        return {std::nullopt, true, {}, {}};

    TypeId indexerTy = follow(typeParams.at(1));

    if (isPending(indexerTy, ctx->solver))
<<<<<<< HEAD
    {
        return {std::nullopt, false, {indexerTy}, {}};
    }
=======
        return {std::nullopt, false, {indexerTy}, {}};
>>>>>>> a45eb2c9

    std::shared_ptr<const NormalizedType> indexerNormTy = ctx->normalizer->normalize(indexerTy);

    // if the indexer failed to normalize, we can't reduce, but know nothing about inhabitance.
    if (!indexerNormTy)
        return {std::nullopt, false, {}, {}};

    // we're trying to reject any type that is not a string singleton or primitive (string, number, boolean, thread, nil, function, table, or buffer)
    if (indexerNormTy->hasTops() || indexerNormTy->hasErrors())
        return {std::nullopt, true, {}, {}};

    // indexer can be a union —> break them down into a vector
    const std::vector<TypeId>* typesToFind;
    const std::vector<TypeId> singleType{indexerTy};
    if (auto unionTy = get<UnionType>(indexerTy))
        typesToFind = &unionTy->options;
    else
        typesToFind = &singleType;

    DenseHashSet<TypeId> properties{{}}; // vector of types that will be returned

    if (indexeeNormTy->hasClasses())
    {
        LUAU_ASSERT(!indexeeNormTy->hasTables());

        if (isRaw) // rawget should never reduce for classes (to match the behavior of the rawget global function)
            return {std::nullopt, true, {}, {}};

        // at least one class is guaranteed to be in the iterator by .hasClasses()
        for (auto classesIter = indexeeNormTy->classes.ordering.begin(); classesIter != indexeeNormTy->classes.ordering.end(); ++classesIter)
        {
            auto classTy = get<ClassType>(*classesIter);
            if (!classTy)
            {
                LUAU_ASSERT(false); // this should not be possible according to normalization's spec
                return {std::nullopt, true, {}, {}};
            }

            for (TypeId ty : *typesToFind)
            {
                // Search for all instances of indexer in class->props and class->indexer
                if (searchPropsAndIndexer(ty, classTy->props, classTy->indexer, properties, ctx))
                    continue; // Indexer was found in this class, so we can move on to the next

                auto parent = classTy->parent;
                bool foundInParent = false;
                while (parent && !foundInParent)
                {
                    auto parentClass = get<ClassType>(follow(*parent));
                    foundInParent = searchPropsAndIndexer(ty, parentClass->props, parentClass->indexer, properties, ctx);
                    parent = parentClass->parent;
                }

                // we move on to the next type if any of the parents we went through had the property.
                if (foundInParent)
                    continue;

                // If code reaches here,that means the property not found -> check in the metatable's __index

                // findMetatableEntry demands the ability to emit errors, so we must give it
                // the necessary state to do that, even if we intend to just eat the errors.
                ErrorVec dummy;
                std::optional<TypeId> mmType = findMetatableEntry(ctx->builtins, dummy, *classesIter, "__index", Location{});
                if (!mmType) // if a metatable does not exist, there is no where else to look
                    return {std::nullopt, true, {}, {}};

                if (!tblIndexInto(ty, *mmType, properties, ctx, isRaw)) // if indexer is not in the metatable, we fail to reduce
                    return {std::nullopt, true, {}, {}};
            }
        }
    }

    if (indexeeNormTy->hasTables())
    {
        LUAU_ASSERT(!indexeeNormTy->hasClasses());

        // at least one table is guaranteed to be in the iterator by .hasTables()
        for (auto tablesIter = indexeeNormTy->tables.begin(); tablesIter != indexeeNormTy->tables.end(); ++tablesIter)
        {
            for (TypeId ty : *typesToFind)
                if (!tblIndexInto(ty, *tablesIter, properties, ctx, isRaw))
                    return {std::nullopt, true, {}, {}};
        }
    }

    // Call `follow()` on each element to resolve all Bound types before returning
    std::transform(
        properties.begin(),
        properties.end(),
        properties.begin(),
        [](TypeId ty)
        {
            return follow(ty);
        }
    );

    // If the type being reduced to is a single type, no need to union
    if (properties.size() == 1)
        return {*properties.begin(), false, {}, {}};

    return {ctx->arena->addType(UnionType{std::vector<TypeId>(properties.begin(), properties.end())}), false, {}, {}};
}

TypeFunctionReductionResult<TypeId> indexTypeFunction(
    TypeId instance,
    const std::vector<TypeId>& typeParams,
    const std::vector<TypePackId>& packParams,
    NotNull<TypeFunctionContext> ctx
)
{
    if (typeParams.size() != 2 || !packParams.empty())
    {
        ctx->ice->ice("index type function: encountered a type function instance without the required argument structure");
        LUAU_ASSERT(false);
    }

    return indexFunctionImpl(typeParams, packParams, ctx, /* isRaw */ false);
}

TypeFunctionReductionResult<TypeId> rawgetTypeFunction(
    TypeId instance,
    const std::vector<TypeId>& typeParams,
    const std::vector<TypePackId>& packParams,
    NotNull<TypeFunctionContext> ctx
)
{
    if (typeParams.size() != 2 || !packParams.empty())
    {
        ctx->ice->ice("rawget type function: encountered a type function instance without the required argument structure");
        LUAU_ASSERT(false);
    }

    return indexFunctionImpl(typeParams, packParams, ctx, /* isRaw */ true);
}

BuiltinTypeFunctions::BuiltinTypeFunctions()
    : userFunc{"user", userDefinedTypeFunction}
    , notFunc{"not", notTypeFunction}
    , lenFunc{"len", lenTypeFunction}
    , unmFunc{"unm", unmTypeFunction}
    , addFunc{"add", addTypeFunction}
    , subFunc{"sub", subTypeFunction}
    , mulFunc{"mul", mulTypeFunction}
    , divFunc{"div", divTypeFunction}
    , idivFunc{"idiv", idivTypeFunction}
    , powFunc{"pow", powTypeFunction}
    , modFunc{"mod", modTypeFunction}
    , concatFunc{"concat", concatTypeFunction}
    , andFunc{"and", andTypeFunction}
    , orFunc{"or", orTypeFunction}
    , ltFunc{"lt", ltTypeFunction}
    , leFunc{"le", leTypeFunction}
    , eqFunc{"eq", eqTypeFunction}
    , refineFunc{"refine", refineTypeFunction}
    , singletonFunc{"singleton", singletonTypeFunction}
    , unionFunc{"union", unionTypeFunction}
    , intersectFunc{"intersect", intersectTypeFunction}
    , keyofFunc{"keyof", keyofTypeFunction}
    , rawkeyofFunc{"rawkeyof", rawkeyofTypeFunction}
    , indexFunc{"index", indexTypeFunction}
    , rawgetFunc{"rawget", rawgetTypeFunction}
{
}

void BuiltinTypeFunctions::addToScope(NotNull<TypeArena> arena, NotNull<Scope> scope) const
{
    // make a type function for a one-argument type function
    auto mkUnaryTypeFunction = [&](const TypeFunction* tf)
    {
        TypeId t = arena->addType(GenericType{"T"});
        GenericTypeDefinition genericT{t};

        return TypeFun{{genericT}, arena->addType(TypeFunctionInstanceType{NotNull{tf}, {t}, {}})};
    };

    // make a type function for a two-argument type function
    auto mkBinaryTypeFunction = [&](const TypeFunction* tf)
    {
        TypeId t = arena->addType(GenericType{"T"});
        TypeId u = arena->addType(GenericType{"U"});
        GenericTypeDefinition genericT{t};
        GenericTypeDefinition genericU{u, {t}};

        return TypeFun{{genericT, genericU}, arena->addType(TypeFunctionInstanceType{NotNull{tf}, {t, u}, {}})};
    };

    scope->exportedTypeBindings[lenFunc.name] = mkUnaryTypeFunction(&lenFunc);
    scope->exportedTypeBindings[unmFunc.name] = mkUnaryTypeFunction(&unmFunc);

    scope->exportedTypeBindings[addFunc.name] = mkBinaryTypeFunction(&addFunc);
    scope->exportedTypeBindings[subFunc.name] = mkBinaryTypeFunction(&subFunc);
    scope->exportedTypeBindings[mulFunc.name] = mkBinaryTypeFunction(&mulFunc);
    scope->exportedTypeBindings[divFunc.name] = mkBinaryTypeFunction(&divFunc);
    scope->exportedTypeBindings[idivFunc.name] = mkBinaryTypeFunction(&idivFunc);
    scope->exportedTypeBindings[powFunc.name] = mkBinaryTypeFunction(&powFunc);
    scope->exportedTypeBindings[modFunc.name] = mkBinaryTypeFunction(&modFunc);
    scope->exportedTypeBindings[concatFunc.name] = mkBinaryTypeFunction(&concatFunc);

    scope->exportedTypeBindings[ltFunc.name] = mkBinaryTypeFunction(&ltFunc);
    scope->exportedTypeBindings[leFunc.name] = mkBinaryTypeFunction(&leFunc);
    scope->exportedTypeBindings[eqFunc.name] = mkBinaryTypeFunction(&eqFunc);

    scope->exportedTypeBindings[keyofFunc.name] = mkUnaryTypeFunction(&keyofFunc);
    scope->exportedTypeBindings[rawkeyofFunc.name] = mkUnaryTypeFunction(&rawkeyofFunc);

    scope->exportedTypeBindings[indexFunc.name] = mkBinaryTypeFunction(&indexFunc);
    scope->exportedTypeBindings[rawgetFunc.name] = mkBinaryTypeFunction(&rawgetFunc);
}

const BuiltinTypeFunctions& builtinTypeFunctions()
{
    static std::unique_ptr<const BuiltinTypeFunctions> result = std::make_unique<BuiltinTypeFunctions>();

    return *result;
}

} // namespace Luau<|MERGE_RESOLUTION|>--- conflicted
+++ resolved
@@ -2226,13 +2226,7 @@
     TypeId indexerTy = follow(typeParams.at(1));
 
     if (isPending(indexerTy, ctx->solver))
-<<<<<<< HEAD
-    {
         return {std::nullopt, false, {indexerTy}, {}};
-    }
-=======
-        return {std::nullopt, false, {indexerTy}, {}};
->>>>>>> a45eb2c9
 
     std::shared_ptr<const NormalizedType> indexerNormTy = ctx->normalizer->normalize(indexerTy);
 
