--- conflicted
+++ resolved
@@ -72,8 +72,6 @@
             placeR1("mov", dst, src, 0b00'100010'0'000000000000);
         else
             placeSR2("mov", dst, src, 0b01'01010);
-<<<<<<< HEAD
-=======
     }
     else
     {
@@ -81,7 +79,6 @@
 
         placeR1("mov", dst, src, 0b10'01110'10'1'00000'00011'1 | (src.index << 6));
     }
->>>>>>> 22686ef1
 }
 
 void AssemblyBuilderA64::mov(RegisterA64 dst, int src)
