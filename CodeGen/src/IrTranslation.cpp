// This file is part of the Luau programming language and is licensed under MIT License; see LICENSE.txt for details
#include "IrTranslation.h"

#include "Luau/Bytecode.h"
#include "Luau/BytecodeUtils.h"
#include "Luau/IrBuilder.h"
#include "Luau/IrUtils.h"

#include "IrTranslateBuiltins.h"

#include "lobject.h"
#include "lstate.h"
#include "ltm.h"

<<<<<<< HEAD
LUAU_FASTFLAGVARIABLE(LuauCodegenLuData, false)
LUAU_FASTFLAGVARIABLE(LuauCodegenVector, false)
LUAU_FASTFLAGVARIABLE(LuauCodegenVectorTag, false)
=======
LUAU_FASTFLAGVARIABLE(LuauCodegenVectorTag2, false)
>>>>>>> d4a26652

namespace Luau
{
namespace CodeGen
{

// Helper to consistently define a switch to instruction fallback code
struct FallbackStreamScope
{
    FallbackStreamScope(IrBuilder& build, IrOp fallback, IrOp next)
        : build(build)
        , next(next)
    {
        CODEGEN_ASSERT(fallback.kind == IrOpKind::Block);
        CODEGEN_ASSERT(next.kind == IrOpKind::Block);

        build.inst(IrCmd::JUMP, next);
        build.beginBlock(fallback);
    }

    ~FallbackStreamScope()
    {
        build.beginBlock(next);
    }

    IrBuilder& build;
    IrOp next;
};

static IrOp getInitializedFallback(IrBuilder& build, IrOp& fallback)
{
    if (fallback.kind == IrOpKind::None)
        fallback = build.block(IrBlockKind::Fallback);

    return fallback;
}

static IrOp loadDoubleOrConstant(IrBuilder& build, IrOp arg)
{
    if (arg.kind == IrOpKind::VmConst)
    {
        CODEGEN_ASSERT(build.function.proto);
        TValue protok = build.function.proto->k[vmConstOp(arg)];

        CODEGEN_ASSERT(protok.tt == LUA_TNUMBER);

        return build.constDouble(protok.value.n);
    }

    return build.inst(IrCmd::LOAD_DOUBLE, arg);
}

void translateInstLoadNil(IrBuilder& build, const Instruction* pc)
{
    int ra = LUAU_INSN_A(*pc);

    build.inst(IrCmd::STORE_TAG, build.vmReg(ra), build.constTag(LUA_TNIL));
}

void translateInstLoadB(IrBuilder& build, const Instruction* pc, int pcpos)
{
    int ra = LUAU_INSN_A(*pc);

    build.inst(IrCmd::STORE_INT, build.vmReg(ra), build.constInt(LUAU_INSN_B(*pc)));
    build.inst(IrCmd::STORE_TAG, build.vmReg(ra), build.constTag(LUA_TBOOLEAN));

    if (int target = LUAU_INSN_C(*pc))
        build.inst(IrCmd::JUMP, build.blockAtInst(pcpos + 1 + target));
}

void translateInstLoadN(IrBuilder& build, const Instruction* pc)
{
    int ra = LUAU_INSN_A(*pc);

    build.inst(IrCmd::STORE_DOUBLE, build.vmReg(ra), build.constDouble(double(LUAU_INSN_D(*pc))));
    build.inst(IrCmd::STORE_TAG, build.vmReg(ra), build.constTag(LUA_TNUMBER));
}

static void translateInstLoadConstant(IrBuilder& build, int ra, int k)
{
    TValue protok = build.function.proto->k[k];

    // Compiler only generates LOADK for source-level constants, so dynamic imports are not affected
    if (protok.tt == LUA_TNIL)
    {
        build.inst(IrCmd::STORE_TAG, build.vmReg(ra), build.constTag(LUA_TNIL));
    }
    else if (protok.tt == LUA_TBOOLEAN)
    {
        build.inst(IrCmd::STORE_INT, build.vmReg(ra), build.constInt(protok.value.b));
        build.inst(IrCmd::STORE_TAG, build.vmReg(ra), build.constTag(LUA_TBOOLEAN));
    }
    else if (protok.tt == LUA_TNUMBER)
    {
        build.inst(IrCmd::STORE_DOUBLE, build.vmReg(ra), build.constDouble(protok.value.n));
        build.inst(IrCmd::STORE_TAG, build.vmReg(ra), build.constTag(LUA_TNUMBER));
    }
    else
    {
        // Remaining tag here right now is LUA_TSTRING, while it can be transformed to LOAD_POINTER/STORE_POINTER/STORE_TAG, it's not profitable right
        // now
        IrOp load = build.inst(IrCmd::LOAD_TVALUE, build.vmConst(k));
        build.inst(IrCmd::STORE_TVALUE, build.vmReg(ra), load);
    }
}

void translateInstLoadK(IrBuilder& build, const Instruction* pc)
{
    translateInstLoadConstant(build, LUAU_INSN_A(*pc), LUAU_INSN_D(*pc));
}

void translateInstLoadKX(IrBuilder& build, const Instruction* pc)
{
    translateInstLoadConstant(build, LUAU_INSN_A(*pc), pc[1]);
}

void translateInstMove(IrBuilder& build, const Instruction* pc)
{
    int ra = LUAU_INSN_A(*pc);
    int rb = LUAU_INSN_B(*pc);

    IrOp load = build.inst(IrCmd::LOAD_TVALUE, build.vmReg(rb));
    build.inst(IrCmd::STORE_TVALUE, build.vmReg(ra), load);
}

void translateInstJump(IrBuilder& build, const Instruction* pc, int pcpos)
{
    build.inst(IrCmd::JUMP, build.blockAtInst(pcpos + 1 + LUAU_INSN_D(*pc)));
}

void translateInstJumpBack(IrBuilder& build, const Instruction* pc, int pcpos)
{
    build.inst(IrCmd::INTERRUPT, build.constUint(pcpos));
    build.inst(IrCmd::JUMP, build.blockAtInst(pcpos + 1 + LUAU_INSN_D(*pc)));
}

void translateInstJumpIf(IrBuilder& build, const Instruction* pc, int pcpos, bool not_)
{
    int ra = LUAU_INSN_A(*pc);

    IrOp target = build.blockAtInst(pcpos + 1 + LUAU_INSN_D(*pc));
    IrOp next = build.blockAtInst(pcpos + 1);

    // TODO: falsy/truthy conditions should be deconstructed into more primitive operations
    if (not_)
        build.inst(IrCmd::JUMP_IF_FALSY, build.vmReg(ra), target, next);
    else
        build.inst(IrCmd::JUMP_IF_TRUTHY, build.vmReg(ra), target, next);

    // Fallthrough in original bytecode is implicit, so we start next internal block here
    if (build.isInternalBlock(next))
        build.beginBlock(next);
}

void translateInstJumpIfEq(IrBuilder& build, const Instruction* pc, int pcpos, bool not_)
{
    int ra = LUAU_INSN_A(*pc);
    int rb = pc[1];

    IrOp target = build.blockAtInst(pcpos + 1 + LUAU_INSN_D(*pc));
    IrOp next = build.blockAtInst(pcpos + 2);
    IrOp numberCheck = build.block(IrBlockKind::Internal);
    IrOp fallback = build.block(IrBlockKind::Fallback);

    IrOp ta = build.inst(IrCmd::LOAD_TAG, build.vmReg(ra));
    IrOp tb = build.inst(IrCmd::LOAD_TAG, build.vmReg(rb));
    build.inst(IrCmd::JUMP_EQ_TAG, ta, tb, numberCheck, not_ ? target : next);

    build.beginBlock(numberCheck);

    // fast-path: number
    build.inst(IrCmd::CHECK_TAG, ta, build.constTag(LUA_TNUMBER), fallback);

    IrOp va = build.inst(IrCmd::LOAD_DOUBLE, build.vmReg(ra));
    IrOp vb = build.inst(IrCmd::LOAD_DOUBLE, build.vmReg(rb));

    build.inst(IrCmd::JUMP_CMP_NUM, va, vb, build.cond(IrCondition::NotEqual), not_ ? target : next, not_ ? next : target);

    build.beginBlock(fallback);
    build.inst(IrCmd::SET_SAVEDPC, build.constUint(pcpos + 1));

    IrOp result = build.inst(IrCmd::CMP_ANY, build.vmReg(ra), build.vmReg(rb), build.cond(IrCondition::Equal));
    build.inst(IrCmd::JUMP_CMP_INT, result, build.constInt(0), build.cond(IrCondition::Equal), not_ ? target : next, not_ ? next : target);

    build.beginBlock(next);
}

void translateInstJumpIfCond(IrBuilder& build, const Instruction* pc, int pcpos, IrCondition cond)
{
    int ra = LUAU_INSN_A(*pc);
    int rb = pc[1];

    IrOp target = build.blockAtInst(pcpos + 1 + LUAU_INSN_D(*pc));
    IrOp next = build.blockAtInst(pcpos + 2);
    IrOp fallback = build.block(IrBlockKind::Fallback);

    // fast-path: number
    IrOp ta = build.inst(IrCmd::LOAD_TAG, build.vmReg(ra));
    build.inst(IrCmd::CHECK_TAG, ta, build.constTag(LUA_TNUMBER), fallback);

    IrOp tb = build.inst(IrCmd::LOAD_TAG, build.vmReg(rb));
    build.inst(IrCmd::CHECK_TAG, tb, build.constTag(LUA_TNUMBER), fallback);

    IrOp va = build.inst(IrCmd::LOAD_DOUBLE, build.vmReg(ra));
    IrOp vb = build.inst(IrCmd::LOAD_DOUBLE, build.vmReg(rb));

    build.inst(IrCmd::JUMP_CMP_NUM, va, vb, build.cond(cond), target, next);

    build.beginBlock(fallback);
    build.inst(IrCmd::SET_SAVEDPC, build.constUint(pcpos + 1));

    bool reverse = false;

    if (cond == IrCondition::NotLessEqual)
    {
        reverse = true;
        cond = IrCondition::LessEqual;
    }
    else if (cond == IrCondition::NotLess)
    {
        reverse = true;
        cond = IrCondition::Less;
    }
    else if (cond == IrCondition::NotEqual)
    {
        reverse = true;
        cond = IrCondition::Equal;
    }

    IrOp result = build.inst(IrCmd::CMP_ANY, build.vmReg(ra), build.vmReg(rb), build.cond(cond));
    build.inst(IrCmd::JUMP_CMP_INT, result, build.constInt(0), build.cond(IrCondition::Equal), reverse ? target : next, reverse ? next : target);

    build.beginBlock(next);
}

void translateInstJumpX(IrBuilder& build, const Instruction* pc, int pcpos)
{
    build.inst(IrCmd::INTERRUPT, build.constUint(pcpos));
    build.inst(IrCmd::JUMP, build.blockAtInst(pcpos + 1 + LUAU_INSN_E(*pc)));
}

void translateInstJumpxEqNil(IrBuilder& build, const Instruction* pc, int pcpos)
{
    int ra = LUAU_INSN_A(*pc);
    bool not_ = (pc[1] & 0x80000000) != 0;

    IrOp target = build.blockAtInst(pcpos + 1 + LUAU_INSN_D(*pc));
    IrOp next = build.blockAtInst(pcpos + 2);

    IrOp ta = build.inst(IrCmd::LOAD_TAG, build.vmReg(ra));
    build.inst(IrCmd::JUMP_EQ_TAG, ta, build.constTag(LUA_TNIL), not_ ? next : target, not_ ? target : next);

    // Fallthrough in original bytecode is implicit, so we start next internal block here
    if (build.isInternalBlock(next))
        build.beginBlock(next);
}

void translateInstJumpxEqB(IrBuilder& build, const Instruction* pc, int pcpos)
{
    int ra = LUAU_INSN_A(*pc);
    uint32_t aux = pc[1];
    bool not_ = (aux & 0x80000000) != 0;

    IrOp target = build.blockAtInst(pcpos + 1 + LUAU_INSN_D(*pc));
    IrOp next = build.blockAtInst(pcpos + 2);
    IrOp checkValue = build.block(IrBlockKind::Internal);

    IrOp ta = build.inst(IrCmd::LOAD_TAG, build.vmReg(ra));

    build.inst(IrCmd::JUMP_EQ_TAG, ta, build.constTag(LUA_TBOOLEAN), checkValue, not_ ? target : next);

    build.beginBlock(checkValue);
    IrOp va = build.inst(IrCmd::LOAD_INT, build.vmReg(ra));

    build.inst(IrCmd::JUMP_CMP_INT, va, build.constInt(aux & 0x1), build.cond(IrCondition::Equal), not_ ? next : target, not_ ? target : next);

    // Fallthrough in original bytecode is implicit, so we start next internal block here
    if (build.isInternalBlock(next))
        build.beginBlock(next);
}

void translateInstJumpxEqN(IrBuilder& build, const Instruction* pc, int pcpos)
{
    int ra = LUAU_INSN_A(*pc);
    uint32_t aux = pc[1];
    bool not_ = (aux & 0x80000000) != 0;

    IrOp target = build.blockAtInst(pcpos + 1 + LUAU_INSN_D(*pc));
    IrOp next = build.blockAtInst(pcpos + 2);
    IrOp checkValue = build.block(IrBlockKind::Internal);

    IrOp ta = build.inst(IrCmd::LOAD_TAG, build.vmReg(ra));

    build.inst(IrCmd::JUMP_EQ_TAG, ta, build.constTag(LUA_TNUMBER), checkValue, not_ ? target : next);

    build.beginBlock(checkValue);
    IrOp va = build.inst(IrCmd::LOAD_DOUBLE, build.vmReg(ra));

    CODEGEN_ASSERT(build.function.proto);
    TValue protok = build.function.proto->k[aux & 0xffffff];

    CODEGEN_ASSERT(protok.tt == LUA_TNUMBER);
    IrOp vb = build.constDouble(protok.value.n);

    build.inst(IrCmd::JUMP_CMP_NUM, va, vb, build.cond(IrCondition::NotEqual), not_ ? target : next, not_ ? next : target);

    // Fallthrough in original bytecode is implicit, so we start next internal block here
    if (build.isInternalBlock(next))
        build.beginBlock(next);
}

void translateInstJumpxEqS(IrBuilder& build, const Instruction* pc, int pcpos)
{
    int ra = LUAU_INSN_A(*pc);
    uint32_t aux = pc[1];
    bool not_ = (aux & 0x80000000) != 0;

    IrOp target = build.blockAtInst(pcpos + 1 + LUAU_INSN_D(*pc));
    IrOp next = build.blockAtInst(pcpos + 2);
    IrOp checkValue = build.block(IrBlockKind::Internal);

    IrOp ta = build.inst(IrCmd::LOAD_TAG, build.vmReg(ra));
    build.inst(IrCmd::JUMP_EQ_TAG, ta, build.constTag(LUA_TSTRING), checkValue, not_ ? target : next);

    build.beginBlock(checkValue);
    IrOp va = build.inst(IrCmd::LOAD_POINTER, build.vmReg(ra));
    IrOp vb = build.inst(IrCmd::LOAD_POINTER, build.vmConst(aux & 0xffffff));

    build.inst(IrCmd::JUMP_EQ_POINTER, va, vb, not_ ? next : target, not_ ? target : next);

    // Fallthrough in original bytecode is implicit, so we start next internal block here
    if (build.isInternalBlock(next))
        build.beginBlock(next);
}

static void translateInstBinaryNumeric(IrBuilder& build, int ra, int rb, int rc, IrOp opb, IrOp opc, int pcpos, TMS tm)
{
    BytecodeTypes bcTypes = build.function.getBytecodeTypesAt(pcpos);

    // Special fast-paths for vectors, matching the cases we have in VM
    if (bcTypes.a == LBC_TYPE_VECTOR && bcTypes.b == LBC_TYPE_VECTOR && (tm == TM_ADD || tm == TM_SUB || tm == TM_MUL || tm == TM_DIV))
    {
        build.inst(IrCmd::CHECK_TAG, build.inst(IrCmd::LOAD_TAG, build.vmReg(rb)), build.constTag(LUA_TVECTOR), build.vmExit(pcpos));
        build.inst(IrCmd::CHECK_TAG, build.inst(IrCmd::LOAD_TAG, build.vmReg(rc)), build.constTag(LUA_TVECTOR), build.vmExit(pcpos));

        IrOp vb = build.inst(IrCmd::LOAD_TVALUE, opb);
        IrOp vc = build.inst(IrCmd::LOAD_TVALUE, opc);
        IrOp result;

        switch (tm)
        {
<<<<<<< HEAD
            build.inst(IrCmd::CHECK_TAG, build.inst(IrCmd::LOAD_TAG, build.vmReg(rb)), build.constTag(LUA_TVECTOR), build.vmExit(pcpos));
            build.inst(IrCmd::CHECK_TAG, build.inst(IrCmd::LOAD_TAG, build.vmReg(rc)), build.constTag(LUA_TVECTOR), build.vmExit(pcpos));

            IrOp vb = build.inst(IrCmd::LOAD_TVALUE, opb);
            IrOp vc = build.inst(IrCmd::LOAD_TVALUE, opc);
            IrOp result;

            switch (tm)
            {
            case TM_ADD:
                result = build.inst(IrCmd::ADD_VEC, vb, vc);
                break;
            case TM_SUB:
                result = build.inst(IrCmd::SUB_VEC, vb, vc);
                break;
            case TM_MUL:
                result = build.inst(IrCmd::MUL_VEC, vb, vc);
                break;
            case TM_DIV:
                result = build.inst(IrCmd::DIV_VEC, vb, vc);
                break;
            default:
                CODEGEN_ASSERT(!"Unknown TM op");
            }

            if (FFlag::LuauCodegenVectorTag)
                result = build.inst(IrCmd::TAG_VECTOR, result);

            build.inst(IrCmd::STORE_TVALUE, build.vmReg(ra), result);
            return;
=======
        case TM_ADD:
            result = build.inst(IrCmd::ADD_VEC, vb, vc);
            break;
        case TM_SUB:
            result = build.inst(IrCmd::SUB_VEC, vb, vc);
            break;
        case TM_MUL:
            result = build.inst(IrCmd::MUL_VEC, vb, vc);
            break;
        case TM_DIV:
            result = build.inst(IrCmd::DIV_VEC, vb, vc);
            break;
        default:
            CODEGEN_ASSERT(!"Unknown TM op");
>>>>>>> d4a26652
        }

        if (FFlag::LuauCodegenVectorTag2)
            result = build.inst(IrCmd::TAG_VECTOR, result);

        build.inst(IrCmd::STORE_TVALUE, build.vmReg(ra), result);
        return;
    }
    else if (bcTypes.a == LBC_TYPE_NUMBER && bcTypes.b == LBC_TYPE_VECTOR && (tm == TM_MUL || tm == TM_DIV))
    {
        if (rb != -1)
            build.inst(IrCmd::CHECK_TAG, build.inst(IrCmd::LOAD_TAG, build.vmReg(rb)), build.constTag(LUA_TNUMBER), build.vmExit(pcpos));

        build.inst(IrCmd::CHECK_TAG, build.inst(IrCmd::LOAD_TAG, build.vmReg(rc)), build.constTag(LUA_TVECTOR), build.vmExit(pcpos));

        IrOp vb = build.inst(IrCmd::NUM_TO_VEC, loadDoubleOrConstant(build, opb));
        IrOp vc = build.inst(IrCmd::LOAD_TVALUE, opc);
        IrOp result;

        switch (tm)
        {
<<<<<<< HEAD
            if (rb != -1)
                build.inst(IrCmd::CHECK_TAG, build.inst(IrCmd::LOAD_TAG, build.vmReg(rb)), build.constTag(LUA_TNUMBER), build.vmExit(pcpos));

            build.inst(IrCmd::CHECK_TAG, build.inst(IrCmd::LOAD_TAG, build.vmReg(rc)), build.constTag(LUA_TVECTOR), build.vmExit(pcpos));

            IrOp vb = build.inst(IrCmd::NUM_TO_VEC, loadDoubleOrConstant(build, opb));
            IrOp vc = build.inst(IrCmd::LOAD_TVALUE, opc);
            IrOp result;

            switch (tm)
            {
            case TM_MUL:
                result = build.inst(IrCmd::MUL_VEC, vb, vc);
                break;
            case TM_DIV:
                result = build.inst(IrCmd::DIV_VEC, vb, vc);
                break;
            default:
                CODEGEN_ASSERT(!"Unknown TM op");
            }

            if (FFlag::LuauCodegenVectorTag)
                result = build.inst(IrCmd::TAG_VECTOR, result);

            build.inst(IrCmd::STORE_TVALUE, build.vmReg(ra), result);
            return;
=======
        case TM_MUL:
            result = build.inst(IrCmd::MUL_VEC, vb, vc);
            break;
        case TM_DIV:
            result = build.inst(IrCmd::DIV_VEC, vb, vc);
            break;
        default:
            CODEGEN_ASSERT(!"Unknown TM op");
>>>>>>> d4a26652
        }

        if (FFlag::LuauCodegenVectorTag2)
            result = build.inst(IrCmd::TAG_VECTOR, result);

        build.inst(IrCmd::STORE_TVALUE, build.vmReg(ra), result);
        return;
    }
    else if (bcTypes.a == LBC_TYPE_VECTOR && bcTypes.b == LBC_TYPE_NUMBER && (tm == TM_MUL || tm == TM_DIV))
    {
        build.inst(IrCmd::CHECK_TAG, build.inst(IrCmd::LOAD_TAG, build.vmReg(rb)), build.constTag(LUA_TVECTOR), build.vmExit(pcpos));

        if (rc != -1)
            build.inst(IrCmd::CHECK_TAG, build.inst(IrCmd::LOAD_TAG, build.vmReg(rc)), build.constTag(LUA_TNUMBER), build.vmExit(pcpos));

        IrOp vb = build.inst(IrCmd::LOAD_TVALUE, opb);
        IrOp vc = build.inst(IrCmd::NUM_TO_VEC, loadDoubleOrConstant(build, opc));
        IrOp result;

        switch (tm)
        {
<<<<<<< HEAD
            build.inst(IrCmd::CHECK_TAG, build.inst(IrCmd::LOAD_TAG, build.vmReg(rb)), build.constTag(LUA_TVECTOR), build.vmExit(pcpos));

            if (rc != -1)
                build.inst(IrCmd::CHECK_TAG, build.inst(IrCmd::LOAD_TAG, build.vmReg(rc)), build.constTag(LUA_TNUMBER), build.vmExit(pcpos));

            IrOp vb = build.inst(IrCmd::LOAD_TVALUE, opb);
            IrOp vc = build.inst(IrCmd::NUM_TO_VEC, loadDoubleOrConstant(build, opc));
            IrOp result;

            switch (tm)
            {
            case TM_MUL:
                result = build.inst(IrCmd::MUL_VEC, vb, vc);
                break;
            case TM_DIV:
                result = build.inst(IrCmd::DIV_VEC, vb, vc);
                break;
            default:
                CODEGEN_ASSERT(!"Unknown TM op");
            }

            if (FFlag::LuauCodegenVectorTag)
                result = build.inst(IrCmd::TAG_VECTOR, result);

            build.inst(IrCmd::STORE_TVALUE, build.vmReg(ra), result);
            return;
=======
        case TM_MUL:
            result = build.inst(IrCmd::MUL_VEC, vb, vc);
            break;
        case TM_DIV:
            result = build.inst(IrCmd::DIV_VEC, vb, vc);
            break;
        default:
            CODEGEN_ASSERT(!"Unknown TM op");
>>>>>>> d4a26652
        }

        if (FFlag::LuauCodegenVectorTag2)
            result = build.inst(IrCmd::TAG_VECTOR, result);

        build.inst(IrCmd::STORE_TVALUE, build.vmReg(ra), result);
        return;
    }

    IrOp fallback;

    // fast-path: number
    if (rb != -1)
    {
        IrOp tb = build.inst(IrCmd::LOAD_TAG, build.vmReg(rb));
        build.inst(IrCmd::CHECK_TAG, tb, build.constTag(LUA_TNUMBER),
            bcTypes.a == LBC_TYPE_NUMBER ? build.vmExit(pcpos) : getInitializedFallback(build, fallback));
    }

    if (rc != -1 && rc != rb)
    {
        IrOp tc = build.inst(IrCmd::LOAD_TAG, build.vmReg(rc));
        build.inst(IrCmd::CHECK_TAG, tc, build.constTag(LUA_TNUMBER),
            bcTypes.b == LBC_TYPE_NUMBER ? build.vmExit(pcpos) : getInitializedFallback(build, fallback));
    }

    IrOp vb = loadDoubleOrConstant(build, opb);
    IrOp vc;
    IrOp result;

    if (opc.kind == IrOpKind::VmConst)
    {
        CODEGEN_ASSERT(build.function.proto);
        TValue protok = build.function.proto->k[vmConstOp(opc)];

        CODEGEN_ASSERT(protok.tt == LUA_TNUMBER);

        // VM has special cases for exponentiation with constants
        if (tm == TM_POW && protok.value.n == 0.5)
            result = build.inst(IrCmd::SQRT_NUM, vb);
        else if (tm == TM_POW && protok.value.n == 2.0)
            result = build.inst(IrCmd::MUL_NUM, vb, vb);
        else if (tm == TM_POW && protok.value.n == 3.0)
            result = build.inst(IrCmd::MUL_NUM, vb, build.inst(IrCmd::MUL_NUM, vb, vb));
        else
            vc = build.constDouble(protok.value.n);
    }
    else
    {
        vc = build.inst(IrCmd::LOAD_DOUBLE, opc);
    }

    if (result.kind == IrOpKind::None)
    {
        CODEGEN_ASSERT(vc.kind != IrOpKind::None);

        switch (tm)
        {
        case TM_ADD:
            result = build.inst(IrCmd::ADD_NUM, vb, vc);
            break;
        case TM_SUB:
            result = build.inst(IrCmd::SUB_NUM, vb, vc);
            break;
        case TM_MUL:
            result = build.inst(IrCmd::MUL_NUM, vb, vc);
            break;
        case TM_DIV:
            result = build.inst(IrCmd::DIV_NUM, vb, vc);
            break;
        case TM_IDIV:
            result = build.inst(IrCmd::IDIV_NUM, vb, vc);
            break;
        case TM_MOD:
            result = build.inst(IrCmd::MOD_NUM, vb, vc);
            break;
        case TM_POW:
            result = build.inst(IrCmd::INVOKE_LIBM, build.constUint(LBF_MATH_POW), vb, vc);
            break;
        default:
            CODEGEN_ASSERT(!"Unsupported binary op");
        }
    }

    build.inst(IrCmd::STORE_DOUBLE, build.vmReg(ra), result);

    if (ra != rb && ra != rc) // TODO: optimization should handle second check, but we'll test this later
        build.inst(IrCmd::STORE_TAG, build.vmReg(ra), build.constTag(LUA_TNUMBER));

    if (fallback.kind != IrOpKind::None)
    {
        IrOp next = build.blockAtInst(pcpos + 1);
        FallbackStreamScope scope(build, fallback, next);

        build.inst(IrCmd::SET_SAVEDPC, build.constUint(pcpos + 1));
        build.inst(IrCmd::DO_ARITH, build.vmReg(ra), opb, opc, build.constInt(tm));
        build.inst(IrCmd::JUMP, next);
    }
}

void translateInstBinary(IrBuilder& build, const Instruction* pc, int pcpos, TMS tm)
{
    translateInstBinaryNumeric(
        build, LUAU_INSN_A(*pc), LUAU_INSN_B(*pc), LUAU_INSN_C(*pc), build.vmReg(LUAU_INSN_B(*pc)), build.vmReg(LUAU_INSN_C(*pc)), pcpos, tm);
}

void translateInstBinaryK(IrBuilder& build, const Instruction* pc, int pcpos, TMS tm)
{
    translateInstBinaryNumeric(
        build, LUAU_INSN_A(*pc), LUAU_INSN_B(*pc), -1, build.vmReg(LUAU_INSN_B(*pc)), build.vmConst(LUAU_INSN_C(*pc)), pcpos, tm);
}

void translateInstBinaryRK(IrBuilder& build, const Instruction* pc, int pcpos, TMS tm)
{
    translateInstBinaryNumeric(
        build, LUAU_INSN_A(*pc), -1, LUAU_INSN_C(*pc), build.vmConst(LUAU_INSN_B(*pc)), build.vmReg(LUAU_INSN_C(*pc)), pcpos, tm);
}

void translateInstNot(IrBuilder& build, const Instruction* pc)
{
    int ra = LUAU_INSN_A(*pc);
    int rb = LUAU_INSN_B(*pc);

    IrOp tb = build.inst(IrCmd::LOAD_TAG, build.vmReg(rb));
    IrOp vb = build.inst(IrCmd::LOAD_INT, build.vmReg(rb));

    IrOp va = build.inst(IrCmd::NOT_ANY, tb, vb);

    build.inst(IrCmd::STORE_INT, build.vmReg(ra), va);
    build.inst(IrCmd::STORE_TAG, build.vmReg(ra), build.constTag(LUA_TBOOLEAN));
}

void translateInstMinus(IrBuilder& build, const Instruction* pc, int pcpos)
{
    BytecodeTypes bcTypes = build.function.getBytecodeTypesAt(pcpos);

    int ra = LUAU_INSN_A(*pc);
    int rb = LUAU_INSN_B(*pc);

    if (bcTypes.a == LBC_TYPE_VECTOR)
    {
        build.inst(IrCmd::CHECK_TAG, build.inst(IrCmd::LOAD_TAG, build.vmReg(rb)), build.constTag(LUA_TVECTOR), build.vmExit(pcpos));

        IrOp vb = build.inst(IrCmd::LOAD_TVALUE, build.vmReg(rb));
        IrOp va = build.inst(IrCmd::UNM_VEC, vb);
<<<<<<< HEAD
        if (FFlag::LuauCodegenVectorTag)
=======
        if (FFlag::LuauCodegenVectorTag2)
>>>>>>> d4a26652
            va = build.inst(IrCmd::TAG_VECTOR, va);
        build.inst(IrCmd::STORE_TVALUE, build.vmReg(ra), va);
        return;
    }

    IrOp fallback;

    IrOp tb = build.inst(IrCmd::LOAD_TAG, build.vmReg(rb));
    build.inst(IrCmd::CHECK_TAG, tb, build.constTag(LUA_TNUMBER),
        bcTypes.a == LBC_TYPE_NUMBER ? build.vmExit(pcpos) : getInitializedFallback(build, fallback));

    // fast-path: number
    IrOp vb = build.inst(IrCmd::LOAD_DOUBLE, build.vmReg(rb));
    IrOp va = build.inst(IrCmd::UNM_NUM, vb);

    build.inst(IrCmd::STORE_DOUBLE, build.vmReg(ra), va);

    if (ra != rb)
        build.inst(IrCmd::STORE_TAG, build.vmReg(ra), build.constTag(LUA_TNUMBER));

    if (fallback.kind != IrOpKind::None)
    {
        IrOp next = build.blockAtInst(pcpos + 1);
        FallbackStreamScope scope(build, fallback, next);

        build.inst(IrCmd::SET_SAVEDPC, build.constUint(pcpos + 1));
        build.inst(
            IrCmd::DO_ARITH, build.vmReg(LUAU_INSN_A(*pc)), build.vmReg(LUAU_INSN_B(*pc)), build.vmReg(LUAU_INSN_B(*pc)), build.constInt(TM_UNM));
        build.inst(IrCmd::JUMP, next);
    }
}

void translateInstLength(IrBuilder& build, const Instruction* pc, int pcpos)
{
    BytecodeTypes bcTypes = build.function.getBytecodeTypesAt(pcpos);

    int ra = LUAU_INSN_A(*pc);
    int rb = LUAU_INSN_B(*pc);

    IrOp fallback = build.block(IrBlockKind::Fallback);

    IrOp tb = build.inst(IrCmd::LOAD_TAG, build.vmReg(rb));
    build.inst(IrCmd::CHECK_TAG, tb, build.constTag(LUA_TTABLE), bcTypes.a == LBC_TYPE_TABLE ? build.vmExit(pcpos) : fallback);

    // fast-path: table without __len
    IrOp vb = build.inst(IrCmd::LOAD_POINTER, build.vmReg(rb));
    build.inst(IrCmd::CHECK_NO_METATABLE, vb, fallback);

    IrOp va = build.inst(IrCmd::TABLE_LEN, vb);
    IrOp vai = build.inst(IrCmd::INT_TO_NUM, va);

    build.inst(IrCmd::STORE_DOUBLE, build.vmReg(ra), vai);
    build.inst(IrCmd::STORE_TAG, build.vmReg(ra), build.constTag(LUA_TNUMBER));

    IrOp next = build.blockAtInst(pcpos + 1);
    FallbackStreamScope scope(build, fallback, next);

    build.inst(IrCmd::SET_SAVEDPC, build.constUint(pcpos + 1));
    build.inst(IrCmd::DO_LEN, build.vmReg(LUAU_INSN_A(*pc)), build.vmReg(LUAU_INSN_B(*pc)));
    build.inst(IrCmd::JUMP, next);
}

void translateInstNewTable(IrBuilder& build, const Instruction* pc, int pcpos)
{
    int ra = LUAU_INSN_A(*pc);
    int b = LUAU_INSN_B(*pc);
    uint32_t aux = pc[1];

    build.inst(IrCmd::SET_SAVEDPC, build.constUint(pcpos + 1));

    IrOp va = build.inst(IrCmd::NEW_TABLE, build.constUint(aux), build.constUint(b == 0 ? 0 : 1 << (b - 1)));
    build.inst(IrCmd::STORE_POINTER, build.vmReg(ra), va);
    build.inst(IrCmd::STORE_TAG, build.vmReg(ra), build.constTag(LUA_TTABLE));

    build.inst(IrCmd::CHECK_GC);
}

void translateInstDupTable(IrBuilder& build, const Instruction* pc, int pcpos)
{
    int ra = LUAU_INSN_A(*pc);
    int k = LUAU_INSN_D(*pc);

    build.inst(IrCmd::SET_SAVEDPC, build.constUint(pcpos + 1));

    IrOp table = build.inst(IrCmd::LOAD_POINTER, build.vmConst(k));
    IrOp va = build.inst(IrCmd::DUP_TABLE, table);
    build.inst(IrCmd::STORE_POINTER, build.vmReg(ra), va);
    build.inst(IrCmd::STORE_TAG, build.vmReg(ra), build.constTag(LUA_TTABLE));

    build.inst(IrCmd::CHECK_GC);
}

void translateInstGetUpval(IrBuilder& build, const Instruction* pc, int pcpos)
{
    int ra = LUAU_INSN_A(*pc);
    int up = LUAU_INSN_B(*pc);

    build.inst(IrCmd::GET_UPVALUE, build.vmReg(ra), build.vmUpvalue(up));
}

void translateInstSetUpval(IrBuilder& build, const Instruction* pc, int pcpos)
{
    int ra = LUAU_INSN_A(*pc);
    int up = LUAU_INSN_B(*pc);

    build.inst(IrCmd::SET_UPVALUE, build.vmUpvalue(up), build.vmReg(ra), build.undef());
}

void translateInstCloseUpvals(IrBuilder& build, const Instruction* pc)
{
    int ra = LUAU_INSN_A(*pc);

    build.inst(IrCmd::CLOSE_UPVALS, build.vmReg(ra));
}

IrOp translateFastCallN(IrBuilder& build, const Instruction* pc, int pcpos, bool customParams, int customParamCount, IrOp customArgs)
{
    LuauOpcode opcode = LuauOpcode(LUAU_INSN_OP(*pc));
    int bfid = LUAU_INSN_A(*pc);
    int skip = LUAU_INSN_C(*pc);

    Instruction call = pc[skip + 1];
    CODEGEN_ASSERT(LUAU_INSN_OP(call) == LOP_CALL);
    int ra = LUAU_INSN_A(call);

    int nparams = customParams ? customParamCount : LUAU_INSN_B(call) - 1;
    int nresults = LUAU_INSN_C(call) - 1;
    int arg = customParams ? LUAU_INSN_B(*pc) : ra + 1;
    IrOp args = customParams ? customArgs : build.vmReg(ra + 2);

    IrOp builtinArgs = args;

    if (customArgs.kind == IrOpKind::VmConst)
    {
        CODEGEN_ASSERT(build.function.proto);
        TValue protok = build.function.proto->k[vmConstOp(customArgs)];

        if (protok.tt == LUA_TNUMBER)
            builtinArgs = build.constDouble(protok.value.n);
    }

    IrOp fallback = build.block(IrBlockKind::Fallback);

    // In unsafe environment, instead of retrying fastcall at 'pcpos' we side-exit directly to fallback sequence
    build.inst(IrCmd::CHECK_SAFE_ENV, build.vmExit(pcpos + getOpLength(opcode)));

    BuiltinImplResult br =
        translateBuiltin(build, LuauBuiltinFunction(bfid), ra, arg, builtinArgs, nparams, nresults, fallback, pcpos + getOpLength(opcode));

    if (br.type != BuiltinImplType::None)
    {
        CODEGEN_ASSERT(nparams != LUA_MULTRET && "builtins are not allowed to handle variadic arguments");

        if (nresults == LUA_MULTRET)
            build.inst(IrCmd::ADJUST_STACK_TO_REG, build.vmReg(ra), build.constInt(br.actualResultCount));

        if (br.type != BuiltinImplType::UsesFallback)
        {
            // We ended up not using the fallback block, kill it
            build.function.blockOp(fallback).kind = IrBlockKind::Dead;

            return build.undef();
        }
    }
    else
    {
        // TODO: we can skip saving pc for some well-behaved builtins which we didn't inline
        build.inst(IrCmd::SET_SAVEDPC, build.constUint(pcpos + getOpLength(opcode)));

        IrOp res = build.inst(IrCmd::INVOKE_FASTCALL, build.constUint(bfid), build.vmReg(ra), build.vmReg(arg), args, build.constInt(nparams),
            build.constInt(nresults));
        build.inst(IrCmd::CHECK_FASTCALL_RES, res, fallback);

        if (nresults == LUA_MULTRET)
            build.inst(IrCmd::ADJUST_STACK_TO_REG, build.vmReg(ra), res);
        else if (nparams == LUA_MULTRET)
            build.inst(IrCmd::ADJUST_STACK_TO_TOP);
    }

    return fallback;
}

// numeric for loop always ends with the computation of step that targets ra+1
// any conditionals would result in a split basic block, so we can recover the step constants by pattern matching the IR we generated for LOADN/K
static IrOp getLoopStepK(IrBuilder& build, int ra)
{
    IrBlock& active = build.function.blocks[build.activeBlockIdx];

    if (active.start + 2 < build.function.instructions.size())
    {
        IrInst& sv = build.function.instructions[build.function.instructions.size() - 2];
        IrInst& st = build.function.instructions[build.function.instructions.size() - 1];

        // We currently expect to match IR generated from LOADN/LOADK so we match a particular sequence of opcodes
        // In the future this can be extended to cover opposite STORE order as well as STORE_SPLIT_TVALUE
        if (sv.cmd == IrCmd::STORE_DOUBLE && sv.a.kind == IrOpKind::VmReg && sv.a.index == ra + 1 && sv.b.kind == IrOpKind::Constant &&
            st.cmd == IrCmd::STORE_TAG && st.a.kind == IrOpKind::VmReg && st.a.index == ra + 1 && build.function.tagOp(st.b) == LUA_TNUMBER)
            return sv.b;
    }

    return build.undef();
}

void beforeInstForNPrep(IrBuilder& build, const Instruction* pc, int pcpos)
{
    int ra = LUAU_INSN_A(*pc);

    IrOp stepK = getLoopStepK(build, ra);
    build.numericLoopStack.push_back({stepK, pcpos + 1});
}

void afterInstForNLoop(IrBuilder& build, const Instruction* pc)
{
    CODEGEN_ASSERT(!build.numericLoopStack.empty());
    build.numericLoopStack.pop_back();
}

void translateInstForNPrep(IrBuilder& build, const Instruction* pc, int pcpos)
{
    int ra = LUAU_INSN_A(*pc);

    IrOp loopStart = build.blockAtInst(pcpos + getOpLength(LuauOpcode(LUAU_INSN_OP(*pc))));
    IrOp loopExit = build.blockAtInst(getJumpTarget(*pc, pcpos));

    CODEGEN_ASSERT(!build.numericLoopStack.empty());
    IrOp stepK = build.numericLoopStack.back().step;

    // When loop parameters are not numbers, VM tries to perform type coercion from string and raises an exception if that fails
    // Performing that fallback in native code increases code size and complicates CFG, obscuring the values when they are constant
    // To avoid that overhead for an extremely rare case (that doesn't even typecheck), we exit to VM to handle it
    IrOp tagLimit = build.inst(IrCmd::LOAD_TAG, build.vmReg(ra + 0));
    build.inst(IrCmd::CHECK_TAG, tagLimit, build.constTag(LUA_TNUMBER), build.vmExit(pcpos));
    IrOp tagIdx = build.inst(IrCmd::LOAD_TAG, build.vmReg(ra + 2));
    build.inst(IrCmd::CHECK_TAG, tagIdx, build.constTag(LUA_TNUMBER), build.vmExit(pcpos));

    IrOp limit = build.inst(IrCmd::LOAD_DOUBLE, build.vmReg(ra + 0));
    IrOp idx = build.inst(IrCmd::LOAD_DOUBLE, build.vmReg(ra + 2));

    if (stepK.kind == IrOpKind::Undef)
    {
        IrOp tagStep = build.inst(IrCmd::LOAD_TAG, build.vmReg(ra + 1));
        build.inst(IrCmd::CHECK_TAG, tagStep, build.constTag(LUA_TNUMBER), build.vmExit(pcpos));

        IrOp step = build.inst(IrCmd::LOAD_DOUBLE, build.vmReg(ra + 1));

        build.inst(IrCmd::JUMP_FORN_LOOP_COND, idx, limit, step, loopStart, loopExit);
    }
    else
    {
        double stepN = build.function.doubleOp(stepK);

        // Condition to start the loop: step > 0 ? idx <= limit : limit <= idx
        // We invert the condition so that loopStart is the fallthrough (false) label
        if (stepN > 0)
            build.inst(IrCmd::JUMP_CMP_NUM, idx, limit, build.cond(IrCondition::NotLessEqual), loopExit, loopStart);
        else
            build.inst(IrCmd::JUMP_CMP_NUM, limit, idx, build.cond(IrCondition::NotLessEqual), loopExit, loopStart);
    }

    // Fallthrough in original bytecode is implicit, so we start next internal block here
    if (build.isInternalBlock(loopStart))
        build.beginBlock(loopStart);

    // VM places interrupt in FORNLOOP, but that creates a likely spill point for short loops that use loop index as INTERRUPT always spills
    // We place the interrupt at the beginning of the loop body instead; VM uses FORNLOOP because it doesn't want to waste an extra instruction.
    // Because loop block may not have been started yet (as it's started when lowering the first instruction!), we need to defer INTERRUPT placement.
    build.interruptRequested = true;
}

void translateInstForNLoop(IrBuilder& build, const Instruction* pc, int pcpos)
{
    int ra = LUAU_INSN_A(*pc);

    int repeatJumpTarget = getJumpTarget(*pc, pcpos);
    IrOp loopRepeat = build.blockAtInst(repeatJumpTarget);
    IrOp loopExit = build.blockAtInst(pcpos + getOpLength(LuauOpcode(LUAU_INSN_OP(*pc))));

    CODEGEN_ASSERT(!build.numericLoopStack.empty());
    IrBuilder::LoopInfo loopInfo = build.numericLoopStack.back();

    // normally, the interrupt is placed at the beginning of the loop body by FORNPREP translation
    // however, there are rare cases where FORNLOOP might not jump directly to the first loop instruction
    // we detect this by checking the starting instruction of the loop body from loop information stack
    if (repeatJumpTarget != loopInfo.startpc)
        build.inst(IrCmd::INTERRUPT, build.constUint(pcpos));

    IrOp stepK = loopInfo.step;

    IrOp limit = build.inst(IrCmd::LOAD_DOUBLE, build.vmReg(ra + 0));
    IrOp step = stepK.kind == IrOpKind::Undef ? build.inst(IrCmd::LOAD_DOUBLE, build.vmReg(ra + 1)) : stepK;

    IrOp idx = build.inst(IrCmd::LOAD_DOUBLE, build.vmReg(ra + 2));
    idx = build.inst(IrCmd::ADD_NUM, idx, step);
    build.inst(IrCmd::STORE_DOUBLE, build.vmReg(ra + 2), idx);

    if (stepK.kind == IrOpKind::Undef)
    {
        build.inst(IrCmd::JUMP_FORN_LOOP_COND, idx, limit, step, loopRepeat, loopExit);
    }
    else
    {
        double stepN = build.function.doubleOp(stepK);

        // Condition to continue the loop: step > 0 ? idx <= limit : limit <= idx
        if (stepN > 0)
            build.inst(IrCmd::JUMP_CMP_NUM, idx, limit, build.cond(IrCondition::LessEqual), loopRepeat, loopExit);
        else
            build.inst(IrCmd::JUMP_CMP_NUM, limit, idx, build.cond(IrCondition::LessEqual), loopRepeat, loopExit);
    }

    // Fallthrough in original bytecode is implicit, so we start next internal block here
    if (build.isInternalBlock(loopExit))
        build.beginBlock(loopExit);
}

void translateInstForGPrepNext(IrBuilder& build, const Instruction* pc, int pcpos)
{
    int ra = LUAU_INSN_A(*pc);

    IrOp target = build.blockAtInst(pcpos + 1 + LUAU_INSN_D(*pc));
    IrOp fallback = build.block(IrBlockKind::Fallback);

    // fast-path: pairs/next
    build.inst(IrCmd::CHECK_SAFE_ENV, build.vmExit(pcpos));
    IrOp tagB = build.inst(IrCmd::LOAD_TAG, build.vmReg(ra + 1));
    build.inst(IrCmd::CHECK_TAG, tagB, build.constTag(LUA_TTABLE), fallback);
    IrOp tagC = build.inst(IrCmd::LOAD_TAG, build.vmReg(ra + 2));
    build.inst(IrCmd::CHECK_TAG, tagC, build.constTag(LUA_TNIL), fallback);

    build.inst(IrCmd::STORE_TAG, build.vmReg(ra), build.constTag(LUA_TNIL));

    // setpvalue(ra + 2, reinterpret_cast<void*>(uintptr_t(0)), LU_TAG_ITERATOR);
    build.inst(IrCmd::STORE_POINTER, build.vmReg(ra + 2), build.constInt(0));
    build.inst(IrCmd::STORE_EXTRA, build.vmReg(ra + 2), build.constInt(LU_TAG_ITERATOR));
    build.inst(IrCmd::STORE_TAG, build.vmReg(ra + 2), build.constTag(LUA_TLIGHTUSERDATA));

    build.inst(IrCmd::JUMP, target);

    build.beginBlock(fallback);
    build.inst(IrCmd::FORGPREP_XNEXT_FALLBACK, build.constUint(pcpos), build.vmReg(ra), target);
}

void translateInstForGPrepInext(IrBuilder& build, const Instruction* pc, int pcpos)
{
    int ra = LUAU_INSN_A(*pc);

    IrOp target = build.blockAtInst(pcpos + 1 + LUAU_INSN_D(*pc));
    IrOp fallback = build.block(IrBlockKind::Fallback);
    IrOp finish = build.block(IrBlockKind::Internal);

    // fast-path: ipairs/inext
    build.inst(IrCmd::CHECK_SAFE_ENV, build.vmExit(pcpos));
    IrOp tagB = build.inst(IrCmd::LOAD_TAG, build.vmReg(ra + 1));
    build.inst(IrCmd::CHECK_TAG, tagB, build.constTag(LUA_TTABLE), fallback);
    IrOp tagC = build.inst(IrCmd::LOAD_TAG, build.vmReg(ra + 2));
    build.inst(IrCmd::CHECK_TAG, tagC, build.constTag(LUA_TNUMBER), fallback);

    IrOp numC = build.inst(IrCmd::LOAD_DOUBLE, build.vmReg(ra + 2));
    build.inst(IrCmd::JUMP_CMP_NUM, numC, build.constDouble(0.0), build.cond(IrCondition::NotEqual), fallback, finish);

    build.beginBlock(finish);

    build.inst(IrCmd::STORE_TAG, build.vmReg(ra), build.constTag(LUA_TNIL));

    // setpvalue(ra + 2, reinterpret_cast<void*>(uintptr_t(0)), LU_TAG_ITERATOR);
    build.inst(IrCmd::STORE_POINTER, build.vmReg(ra + 2), build.constInt(0));
    build.inst(IrCmd::STORE_EXTRA, build.vmReg(ra + 2), build.constInt(LU_TAG_ITERATOR));
    build.inst(IrCmd::STORE_TAG, build.vmReg(ra + 2), build.constTag(LUA_TLIGHTUSERDATA));

    build.inst(IrCmd::JUMP, target);

    build.beginBlock(fallback);
    build.inst(IrCmd::FORGPREP_XNEXT_FALLBACK, build.constUint(pcpos), build.vmReg(ra), target);
}

void translateInstForGLoopIpairs(IrBuilder& build, const Instruction* pc, int pcpos)
{
    int ra = LUAU_INSN_A(*pc);
    CODEGEN_ASSERT(int(pc[1]) < 0);

    IrOp loopRepeat = build.blockAtInst(getJumpTarget(*pc, pcpos));
    IrOp loopExit = build.blockAtInst(pcpos + getOpLength(LuauOpcode(LUAU_INSN_OP(*pc))));
    IrOp fallback = build.block(IrBlockKind::Fallback);

    IrOp hasElem = build.block(IrBlockKind::Internal);

    build.inst(IrCmd::INTERRUPT, build.constUint(pcpos));

    // fast-path: builtin table iteration
    IrOp tagA = build.inst(IrCmd::LOAD_TAG, build.vmReg(ra));
    build.inst(IrCmd::CHECK_TAG, tagA, build.constTag(LUA_TNIL), fallback);

    IrOp table = build.inst(IrCmd::LOAD_POINTER, build.vmReg(ra + 1));
    IrOp index = build.inst(IrCmd::LOAD_INT, build.vmReg(ra + 2));

    IrOp elemPtr = build.inst(IrCmd::GET_ARR_ADDR, table, index);

    // Terminate if array has ended
    build.inst(IrCmd::CHECK_ARRAY_SIZE, table, index, loopExit);

    // Terminate if element is nil
    IrOp elemTag = build.inst(IrCmd::LOAD_TAG, elemPtr);
    build.inst(IrCmd::JUMP_EQ_TAG, elemTag, build.constTag(LUA_TNIL), loopExit, hasElem);
    build.beginBlock(hasElem);

    IrOp nextIndex = build.inst(IrCmd::ADD_INT, index, build.constInt(1));

    // We update only a dword part of the userdata pointer that's reused in loop iteration as an index
    // Upper bits start and remain to be 0
    build.inst(IrCmd::STORE_INT, build.vmReg(ra + 2), nextIndex);
    // Tag should already be set to lightuserdata

    // setnvalue(ra + 3, double(index + 1));
    build.inst(IrCmd::STORE_DOUBLE, build.vmReg(ra + 3), build.inst(IrCmd::INT_TO_NUM, nextIndex));
    build.inst(IrCmd::STORE_TAG, build.vmReg(ra + 3), build.constTag(LUA_TNUMBER));

    // setobj2s(L, ra + 4, e);
    IrOp elemTV = build.inst(IrCmd::LOAD_TVALUE, elemPtr);
    build.inst(IrCmd::STORE_TVALUE, build.vmReg(ra + 4), elemTV);

    build.inst(IrCmd::JUMP, loopRepeat);

    build.beginBlock(fallback);
    build.inst(IrCmd::SET_SAVEDPC, build.constUint(pcpos + 1));
    build.inst(IrCmd::FORGLOOP_FALLBACK, build.vmReg(ra), build.constInt(int(pc[1])), loopRepeat, loopExit);

    // Fallthrough in original bytecode is implicit, so we start next internal block here
    if (build.isInternalBlock(loopExit))
        build.beginBlock(loopExit);
}

void translateInstGetTableN(IrBuilder& build, const Instruction* pc, int pcpos)
{
    int ra = LUAU_INSN_A(*pc);
    int rb = LUAU_INSN_B(*pc);
    int c = LUAU_INSN_C(*pc);

    IrOp fallback = build.block(IrBlockKind::Fallback);
    BytecodeTypes bcTypes = build.function.getBytecodeTypesAt(pcpos);

    IrOp tb = build.inst(IrCmd::LOAD_TAG, build.vmReg(rb));
    build.inst(IrCmd::CHECK_TAG, tb, build.constTag(LUA_TTABLE), bcTypes.a == LBC_TYPE_TABLE ? build.vmExit(pcpos) : fallback);

    IrOp vb = build.inst(IrCmd::LOAD_POINTER, build.vmReg(rb));

    build.inst(IrCmd::CHECK_ARRAY_SIZE, vb, build.constInt(c), fallback);
    build.inst(IrCmd::CHECK_NO_METATABLE, vb, fallback);

    IrOp arrEl = build.inst(IrCmd::GET_ARR_ADDR, vb, build.constInt(0));

    IrOp arrElTval = build.inst(IrCmd::LOAD_TVALUE, arrEl, build.constInt(c * sizeof(TValue)));
    build.inst(IrCmd::STORE_TVALUE, build.vmReg(ra), arrElTval);

    IrOp next = build.blockAtInst(pcpos + 1);
    FallbackStreamScope scope(build, fallback, next);

    build.inst(IrCmd::SET_SAVEDPC, build.constUint(pcpos + 1));
    build.inst(IrCmd::GET_TABLE, build.vmReg(ra), build.vmReg(rb), build.constUint(c + 1));
    build.inst(IrCmd::JUMP, next);
}

void translateInstSetTableN(IrBuilder& build, const Instruction* pc, int pcpos)
{
    int ra = LUAU_INSN_A(*pc);
    int rb = LUAU_INSN_B(*pc);
    int c = LUAU_INSN_C(*pc);

    IrOp fallback = build.block(IrBlockKind::Fallback);
    BytecodeTypes bcTypes = build.function.getBytecodeTypesAt(pcpos);

    IrOp tb = build.inst(IrCmd::LOAD_TAG, build.vmReg(rb));
    build.inst(IrCmd::CHECK_TAG, tb, build.constTag(LUA_TTABLE), bcTypes.a == LBC_TYPE_TABLE ? build.vmExit(pcpos) : fallback);

    IrOp vb = build.inst(IrCmd::LOAD_POINTER, build.vmReg(rb));

    build.inst(IrCmd::CHECK_ARRAY_SIZE, vb, build.constInt(c), fallback);
    build.inst(IrCmd::CHECK_NO_METATABLE, vb, fallback);
    build.inst(IrCmd::CHECK_READONLY, vb, fallback);

    IrOp arrEl = build.inst(IrCmd::GET_ARR_ADDR, vb, build.constInt(0));

    IrOp tva = build.inst(IrCmd::LOAD_TVALUE, build.vmReg(ra));
    build.inst(IrCmd::STORE_TVALUE, arrEl, tva, build.constInt(c * sizeof(TValue)));

    build.inst(IrCmd::BARRIER_TABLE_FORWARD, vb, build.vmReg(ra), build.undef());

    IrOp next = build.blockAtInst(pcpos + 1);
    FallbackStreamScope scope(build, fallback, next);

    build.inst(IrCmd::SET_SAVEDPC, build.constUint(pcpos + 1));
    build.inst(IrCmd::SET_TABLE, build.vmReg(ra), build.vmReg(rb), build.constUint(c + 1));
    build.inst(IrCmd::JUMP, next);
}

void translateInstGetTable(IrBuilder& build, const Instruction* pc, int pcpos)
{
    int ra = LUAU_INSN_A(*pc);
    int rb = LUAU_INSN_B(*pc);
    int rc = LUAU_INSN_C(*pc);

    IrOp fallback = build.block(IrBlockKind::Fallback);
    BytecodeTypes bcTypes = build.function.getBytecodeTypesAt(pcpos);

    IrOp tb = build.inst(IrCmd::LOAD_TAG, build.vmReg(rb));
    build.inst(IrCmd::CHECK_TAG, tb, build.constTag(LUA_TTABLE), bcTypes.a == LBC_TYPE_TABLE ? build.vmExit(pcpos) : fallback);
    IrOp tc = build.inst(IrCmd::LOAD_TAG, build.vmReg(rc));
    build.inst(IrCmd::CHECK_TAG, tc, build.constTag(LUA_TNUMBER), bcTypes.b == LBC_TYPE_NUMBER ? build.vmExit(pcpos) : fallback);

    // fast-path: table with a number index
    IrOp vb = build.inst(IrCmd::LOAD_POINTER, build.vmReg(rb));
    IrOp vc = build.inst(IrCmd::LOAD_DOUBLE, build.vmReg(rc));

    IrOp index = build.inst(IrCmd::TRY_NUM_TO_INDEX, vc, fallback);

    index = build.inst(IrCmd::SUB_INT, index, build.constInt(1));

    build.inst(IrCmd::CHECK_ARRAY_SIZE, vb, index, fallback);
    build.inst(IrCmd::CHECK_NO_METATABLE, vb, fallback);

    IrOp arrEl = build.inst(IrCmd::GET_ARR_ADDR, vb, index);

    IrOp arrElTval = build.inst(IrCmd::LOAD_TVALUE, arrEl);
    build.inst(IrCmd::STORE_TVALUE, build.vmReg(ra), arrElTval);

    IrOp next = build.blockAtInst(pcpos + 1);
    FallbackStreamScope scope(build, fallback, next);

    build.inst(IrCmd::SET_SAVEDPC, build.constUint(pcpos + 1));
    build.inst(IrCmd::GET_TABLE, build.vmReg(ra), build.vmReg(rb), build.vmReg(rc));
    build.inst(IrCmd::JUMP, next);
}

void translateInstSetTable(IrBuilder& build, const Instruction* pc, int pcpos)
{
    int ra = LUAU_INSN_A(*pc);
    int rb = LUAU_INSN_B(*pc);
    int rc = LUAU_INSN_C(*pc);

    IrOp fallback = build.block(IrBlockKind::Fallback);
    BytecodeTypes bcTypes = build.function.getBytecodeTypesAt(pcpos);

    IrOp tb = build.inst(IrCmd::LOAD_TAG, build.vmReg(rb));
    build.inst(IrCmd::CHECK_TAG, tb, build.constTag(LUA_TTABLE), bcTypes.a == LBC_TYPE_TABLE ? build.vmExit(pcpos) : fallback);
    IrOp tc = build.inst(IrCmd::LOAD_TAG, build.vmReg(rc));
    build.inst(IrCmd::CHECK_TAG, tc, build.constTag(LUA_TNUMBER), bcTypes.b == LBC_TYPE_NUMBER ? build.vmExit(pcpos) : fallback);

    // fast-path: table with a number index
    IrOp vb = build.inst(IrCmd::LOAD_POINTER, build.vmReg(rb));
    IrOp vc = build.inst(IrCmd::LOAD_DOUBLE, build.vmReg(rc));

    IrOp index = build.inst(IrCmd::TRY_NUM_TO_INDEX, vc, fallback);

    index = build.inst(IrCmd::SUB_INT, index, build.constInt(1));

    build.inst(IrCmd::CHECK_ARRAY_SIZE, vb, index, fallback);
    build.inst(IrCmd::CHECK_NO_METATABLE, vb, fallback);
    build.inst(IrCmd::CHECK_READONLY, vb, fallback);

    IrOp arrEl = build.inst(IrCmd::GET_ARR_ADDR, vb, index);

    IrOp tva = build.inst(IrCmd::LOAD_TVALUE, build.vmReg(ra));
    build.inst(IrCmd::STORE_TVALUE, arrEl, tva);

    build.inst(IrCmd::BARRIER_TABLE_FORWARD, vb, build.vmReg(ra), build.undef());

    IrOp next = build.blockAtInst(pcpos + 1);
    FallbackStreamScope scope(build, fallback, next);

    build.inst(IrCmd::SET_SAVEDPC, build.constUint(pcpos + 1));
    build.inst(IrCmd::SET_TABLE, build.vmReg(ra), build.vmReg(rb), build.vmReg(rc));
    build.inst(IrCmd::JUMP, next);
}

void translateInstGetImport(IrBuilder& build, const Instruction* pc, int pcpos)
{
    int ra = LUAU_INSN_A(*pc);
    int k = LUAU_INSN_D(*pc);
    uint32_t aux = pc[1];

    IrOp fastPath = build.block(IrBlockKind::Internal);
    IrOp fallback = build.block(IrBlockKind::Fallback);

    build.inst(IrCmd::CHECK_SAFE_ENV, build.vmExit(pcpos));

    // note: if import failed, k[] is nil; we could check this during codegen, but we instead use runtime fallback
    // this allows us to handle ahead-of-time codegen smoothly when an import fails to resolve at runtime
    IrOp tk = build.inst(IrCmd::LOAD_TAG, build.vmConst(k));
    build.inst(IrCmd::JUMP_EQ_TAG, tk, build.constTag(LUA_TNIL), fallback, fastPath);

    build.beginBlock(fastPath);

    IrOp tvk = build.inst(IrCmd::LOAD_TVALUE, build.vmConst(k));
    build.inst(IrCmd::STORE_TVALUE, build.vmReg(ra), tvk);

    IrOp next = build.blockAtInst(pcpos + 2);
    FallbackStreamScope scope(build, fallback, next);

    build.inst(IrCmd::SET_SAVEDPC, build.constUint(pcpos + 1));
    build.inst(IrCmd::GET_IMPORT, build.vmReg(ra), build.constUint(aux));
    build.inst(IrCmd::JUMP, next);
}

void translateInstGetTableKS(IrBuilder& build, const Instruction* pc, int pcpos)
{
    int ra = LUAU_INSN_A(*pc);
    int rb = LUAU_INSN_B(*pc);
    uint32_t aux = pc[1];

    BytecodeTypes bcTypes = build.function.getBytecodeTypesAt(pcpos);

    IrOp tb = build.inst(IrCmd::LOAD_TAG, build.vmReg(rb));

    if (bcTypes.a == LBC_TYPE_VECTOR)
    {
        build.inst(IrCmd::CHECK_TAG, tb, build.constTag(LUA_TVECTOR), build.vmExit(pcpos));

        TString* str = gco2ts(build.function.proto->k[aux].value.gc);
        const char* field = getstr(str);

        if (*field == 'X' || *field == 'x')
        {
            IrOp value = build.inst(IrCmd::LOAD_FLOAT, build.vmReg(rb), build.constInt(0));
            build.inst(IrCmd::STORE_DOUBLE, build.vmReg(ra), value);
            build.inst(IrCmd::STORE_TAG, build.vmReg(ra), build.constTag(LUA_TNUMBER));
        }
        else if (*field == 'Y' || *field == 'y')
        {
            IrOp value = build.inst(IrCmd::LOAD_FLOAT, build.vmReg(rb), build.constInt(4));
            build.inst(IrCmd::STORE_DOUBLE, build.vmReg(ra), value);
            build.inst(IrCmd::STORE_TAG, build.vmReg(ra), build.constTag(LUA_TNUMBER));
        }
        else if (*field == 'Z' || *field == 'z')
        {
            IrOp value = build.inst(IrCmd::LOAD_FLOAT, build.vmReg(rb), build.constInt(8));
            build.inst(IrCmd::STORE_DOUBLE, build.vmReg(ra), value);
            build.inst(IrCmd::STORE_TAG, build.vmReg(ra), build.constTag(LUA_TNUMBER));
        }
        else
        {
            build.inst(IrCmd::FALLBACK_GETTABLEKS, build.constUint(pcpos), build.vmReg(ra), build.vmReg(rb), build.vmConst(aux));
        }

        return;
    }

    IrOp fallback = build.block(IrBlockKind::Fallback);

    build.inst(IrCmd::CHECK_TAG, tb, build.constTag(LUA_TTABLE), bcTypes.a == LBC_TYPE_TABLE ? build.vmExit(pcpos) : fallback);

    IrOp vb = build.inst(IrCmd::LOAD_POINTER, build.vmReg(rb));

    IrOp addrSlotEl = build.inst(IrCmd::GET_SLOT_NODE_ADDR, vb, build.constUint(pcpos), build.vmConst(aux));

    build.inst(IrCmd::CHECK_SLOT_MATCH, addrSlotEl, build.vmConst(aux), fallback);

    IrOp tvn = build.inst(IrCmd::LOAD_TVALUE, addrSlotEl, build.constInt(offsetof(LuaNode, val)));
    build.inst(IrCmd::STORE_TVALUE, build.vmReg(ra), tvn);

    IrOp next = build.blockAtInst(pcpos + 2);
    FallbackStreamScope scope(build, fallback, next);

    build.inst(IrCmd::FALLBACK_GETTABLEKS, build.constUint(pcpos), build.vmReg(ra), build.vmReg(rb), build.vmConst(aux));
    build.inst(IrCmd::JUMP, next);
}

void translateInstSetTableKS(IrBuilder& build, const Instruction* pc, int pcpos)
{
    int ra = LUAU_INSN_A(*pc);
    int rb = LUAU_INSN_B(*pc);
    uint32_t aux = pc[1];

    IrOp fallback = build.block(IrBlockKind::Fallback);
    BytecodeTypes bcTypes = build.function.getBytecodeTypesAt(pcpos);

    IrOp tb = build.inst(IrCmd::LOAD_TAG, build.vmReg(rb));
    build.inst(IrCmd::CHECK_TAG, tb, build.constTag(LUA_TTABLE), bcTypes.a == LBC_TYPE_TABLE ? build.vmExit(pcpos) : fallback);

    IrOp vb = build.inst(IrCmd::LOAD_POINTER, build.vmReg(rb));

    IrOp addrSlotEl = build.inst(IrCmd::GET_SLOT_NODE_ADDR, vb, build.constUint(pcpos), build.vmConst(aux));

    build.inst(IrCmd::CHECK_SLOT_MATCH, addrSlotEl, build.vmConst(aux), fallback);
    build.inst(IrCmd::CHECK_READONLY, vb, fallback);

    IrOp tva = build.inst(IrCmd::LOAD_TVALUE, build.vmReg(ra));
    build.inst(IrCmd::STORE_TVALUE, addrSlotEl, tva, build.constInt(offsetof(LuaNode, val)));

    build.inst(IrCmd::BARRIER_TABLE_FORWARD, vb, build.vmReg(ra), build.undef());

    IrOp next = build.blockAtInst(pcpos + 2);
    FallbackStreamScope scope(build, fallback, next);

    build.inst(IrCmd::FALLBACK_SETTABLEKS, build.constUint(pcpos), build.vmReg(ra), build.vmReg(rb), build.vmConst(aux));
    build.inst(IrCmd::JUMP, next);
}

void translateInstGetGlobal(IrBuilder& build, const Instruction* pc, int pcpos)
{
    int ra = LUAU_INSN_A(*pc);
    uint32_t aux = pc[1];

    IrOp fallback = build.block(IrBlockKind::Fallback);

    IrOp env = build.inst(IrCmd::LOAD_ENV);
    IrOp addrSlotEl = build.inst(IrCmd::GET_SLOT_NODE_ADDR, env, build.constUint(pcpos), build.vmConst(aux));

    build.inst(IrCmd::CHECK_SLOT_MATCH, addrSlotEl, build.vmConst(aux), fallback);

    IrOp tvn = build.inst(IrCmd::LOAD_TVALUE, addrSlotEl, build.constInt(offsetof(LuaNode, val)));
    build.inst(IrCmd::STORE_TVALUE, build.vmReg(ra), tvn);

    IrOp next = build.blockAtInst(pcpos + 2);
    FallbackStreamScope scope(build, fallback, next);

    build.inst(IrCmd::FALLBACK_GETGLOBAL, build.constUint(pcpos), build.vmReg(ra), build.vmConst(aux));
    build.inst(IrCmd::JUMP, next);
}

void translateInstSetGlobal(IrBuilder& build, const Instruction* pc, int pcpos)
{
    int ra = LUAU_INSN_A(*pc);
    uint32_t aux = pc[1];

    IrOp fallback = build.block(IrBlockKind::Fallback);

    IrOp env = build.inst(IrCmd::LOAD_ENV);
    IrOp addrSlotEl = build.inst(IrCmd::GET_SLOT_NODE_ADDR, env, build.constUint(pcpos), build.vmConst(aux));

    build.inst(IrCmd::CHECK_SLOT_MATCH, addrSlotEl, build.vmConst(aux), fallback);
    build.inst(IrCmd::CHECK_READONLY, env, fallback);

    IrOp tva = build.inst(IrCmd::LOAD_TVALUE, build.vmReg(ra));
    build.inst(IrCmd::STORE_TVALUE, addrSlotEl, tva, build.constInt(offsetof(LuaNode, val)));

    build.inst(IrCmd::BARRIER_TABLE_FORWARD, env, build.vmReg(ra), build.undef());

    IrOp next = build.blockAtInst(pcpos + 2);
    FallbackStreamScope scope(build, fallback, next);

    build.inst(IrCmd::FALLBACK_SETGLOBAL, build.constUint(pcpos), build.vmReg(ra), build.vmConst(aux));
    build.inst(IrCmd::JUMP, next);
}

void translateInstConcat(IrBuilder& build, const Instruction* pc, int pcpos)
{
    int ra = LUAU_INSN_A(*pc);
    int rb = LUAU_INSN_B(*pc);
    int rc = LUAU_INSN_C(*pc);

    build.inst(IrCmd::SET_SAVEDPC, build.constUint(pcpos + 1));
    build.inst(IrCmd::CONCAT, build.vmReg(rb), build.constUint(rc - rb + 1));

    IrOp tvb = build.inst(IrCmd::LOAD_TVALUE, build.vmReg(rb));
    build.inst(IrCmd::STORE_TVALUE, build.vmReg(ra), tvb);

    build.inst(IrCmd::CHECK_GC);
}

void translateInstCapture(IrBuilder& build, const Instruction* pc, int pcpos)
{
    int type = LUAU_INSN_A(*pc);
    int index = LUAU_INSN_B(*pc);

    switch (type)
    {
    case LCT_VAL:
        build.inst(IrCmd::CAPTURE, build.vmReg(index), build.constUint(0));
        break;
    case LCT_REF:
        build.inst(IrCmd::CAPTURE, build.vmReg(index), build.constUint(1));
        break;
    case LCT_UPVAL:
        build.inst(IrCmd::CAPTURE, build.vmUpvalue(index), build.constUint(0));
        break;
    default:
        CODEGEN_ASSERT(!"Unknown upvalue capture type");
    }
}

void translateInstNamecall(IrBuilder& build, const Instruction* pc, int pcpos)
{
    int ra = LUAU_INSN_A(*pc);
    int rb = LUAU_INSN_B(*pc);
    uint32_t aux = pc[1];

    IrOp next = build.blockAtInst(pcpos + getOpLength(LOP_NAMECALL));
    IrOp fallback = build.block(IrBlockKind::Fallback);
    IrOp firstFastPathSuccess = build.block(IrBlockKind::Internal);
    IrOp secondFastPath = build.block(IrBlockKind::Internal);

    build.loadAndCheckTag(build.vmReg(rb), LUA_TTABLE, fallback);
    IrOp table = build.inst(IrCmd::LOAD_POINTER, build.vmReg(rb));

    CODEGEN_ASSERT(build.function.proto);
    IrOp addrNodeEl = build.inst(IrCmd::GET_HASH_NODE_ADDR, table, build.constUint(tsvalue(&build.function.proto->k[aux])->hash));

    // We use 'jump' version instead of 'check' guard because we are jumping away into a non-fallback block
    // This is required by CFG live range analysis because both non-fallback blocks define the same registers
    build.inst(IrCmd::JUMP_SLOT_MATCH, addrNodeEl, build.vmConst(aux), firstFastPathSuccess, secondFastPath);

    build.beginBlock(firstFastPathSuccess);
    build.inst(IrCmd::STORE_POINTER, build.vmReg(ra + 1), table);
    build.inst(IrCmd::STORE_TAG, build.vmReg(ra + 1), build.constTag(LUA_TTABLE));

    IrOp nodeEl = build.inst(IrCmd::LOAD_TVALUE, addrNodeEl, build.constInt(offsetof(LuaNode, val)));
    build.inst(IrCmd::STORE_TVALUE, build.vmReg(ra), nodeEl);
    build.inst(IrCmd::JUMP, next);

    build.beginBlock(secondFastPath);

    build.inst(IrCmd::CHECK_NODE_NO_NEXT, addrNodeEl, fallback);

    IrOp indexPtr = build.inst(IrCmd::TRY_CALL_FASTGETTM, table, build.constInt(TM_INDEX), fallback);

    build.loadAndCheckTag(indexPtr, LUA_TTABLE, fallback);
    IrOp index = build.inst(IrCmd::LOAD_POINTER, indexPtr);

    IrOp addrIndexNodeEl = build.inst(IrCmd::GET_SLOT_NODE_ADDR, index, build.constUint(pcpos), build.vmConst(aux));
    build.inst(IrCmd::CHECK_SLOT_MATCH, addrIndexNodeEl, build.vmConst(aux), fallback);

    // TODO: original 'table' was clobbered by a call inside 'FASTGETTM'
    // Ideally, such calls should have to effect on SSA IR values, but simple register allocator doesn't support it
    IrOp table2 = build.inst(IrCmd::LOAD_POINTER, build.vmReg(rb));
    build.inst(IrCmd::STORE_POINTER, build.vmReg(ra + 1), table2);
    build.inst(IrCmd::STORE_TAG, build.vmReg(ra + 1), build.constTag(LUA_TTABLE));

    IrOp indexNodeEl = build.inst(IrCmd::LOAD_TVALUE, addrIndexNodeEl, build.constInt(offsetof(LuaNode, val)));
    build.inst(IrCmd::STORE_TVALUE, build.vmReg(ra), indexNodeEl);
    build.inst(IrCmd::JUMP, next);

    build.beginBlock(fallback);
    build.inst(IrCmd::FALLBACK_NAMECALL, build.constUint(pcpos), build.vmReg(ra), build.vmReg(rb), build.vmConst(aux));
    build.inst(IrCmd::JUMP, next);

    build.beginBlock(next);
}

void translateInstAndX(IrBuilder& build, const Instruction* pc, int pcpos, IrOp c)
{
    int ra = LUAU_INSN_A(*pc);
    int rb = LUAU_INSN_B(*pc);

    IrOp fallthrough = build.block(IrBlockKind::Internal);
    IrOp next = build.blockAtInst(pcpos + 1);

    IrOp target = (ra == rb) ? next : build.block(IrBlockKind::Internal);

    build.inst(IrCmd::JUMP_IF_FALSY, build.vmReg(rb), target, fallthrough);
    build.beginBlock(fallthrough);

    IrOp load = build.inst(IrCmd::LOAD_TVALUE, c);
    build.inst(IrCmd::STORE_TVALUE, build.vmReg(ra), load);
    build.inst(IrCmd::JUMP, next);

    if (ra == rb)
    {
        build.beginBlock(next);
    }
    else
    {
        build.beginBlock(target);

        IrOp load1 = build.inst(IrCmd::LOAD_TVALUE, build.vmReg(rb));
        build.inst(IrCmd::STORE_TVALUE, build.vmReg(ra), load1);
        build.inst(IrCmd::JUMP, next);

        build.beginBlock(next);
    }
}

void translateInstOrX(IrBuilder& build, const Instruction* pc, int pcpos, IrOp c)
{
    int ra = LUAU_INSN_A(*pc);
    int rb = LUAU_INSN_B(*pc);

    IrOp fallthrough = build.block(IrBlockKind::Internal);
    IrOp next = build.blockAtInst(pcpos + 1);

    IrOp target = (ra == rb) ? next : build.block(IrBlockKind::Internal);

    build.inst(IrCmd::JUMP_IF_TRUTHY, build.vmReg(rb), target, fallthrough);
    build.beginBlock(fallthrough);

    IrOp load = build.inst(IrCmd::LOAD_TVALUE, c);
    build.inst(IrCmd::STORE_TVALUE, build.vmReg(ra), load);
    build.inst(IrCmd::JUMP, next);

    if (ra == rb)
    {
        build.beginBlock(next);
    }
    else
    {
        build.beginBlock(target);

        IrOp load1 = build.inst(IrCmd::LOAD_TVALUE, build.vmReg(rb));
        build.inst(IrCmd::STORE_TVALUE, build.vmReg(ra), load1);
        build.inst(IrCmd::JUMP, next);

        build.beginBlock(next);
    }
}

void translateInstNewClosure(IrBuilder& build, const Instruction* pc, int pcpos)
{
    CODEGEN_ASSERT(unsigned(LUAU_INSN_D(*pc)) < unsigned(build.function.proto->sizep));

    int ra = LUAU_INSN_A(*pc);
    Proto* pv = build.function.proto->p[LUAU_INSN_D(*pc)];

    build.inst(IrCmd::SET_SAVEDPC, build.constUint(pcpos + 1));

    IrOp env = build.inst(IrCmd::LOAD_ENV);
    IrOp ncl = build.inst(IrCmd::NEWCLOSURE, build.constUint(pv->nups), env, build.constUint(LUAU_INSN_D(*pc)));

    build.inst(IrCmd::STORE_POINTER, build.vmReg(ra), ncl);
    build.inst(IrCmd::STORE_TAG, build.vmReg(ra), build.constTag(LUA_TFUNCTION));

    for (int ui = 0; ui < pv->nups; ++ui)
    {
        Instruction uinsn = pc[ui + 1];
        CODEGEN_ASSERT(LUAU_INSN_OP(uinsn) == LOP_CAPTURE);

        switch (LUAU_INSN_A(uinsn))
        {
        case LCT_VAL:
        {
            IrOp src = build.inst(IrCmd::LOAD_TVALUE, build.vmReg(LUAU_INSN_B(uinsn)));
            IrOp dst = build.inst(IrCmd::GET_CLOSURE_UPVAL_ADDR, ncl, build.vmUpvalue(ui));
            build.inst(IrCmd::STORE_TVALUE, dst, src);
            break;
        }

        case LCT_REF:
        {
            IrOp src = build.inst(IrCmd::FINDUPVAL, build.vmReg(LUAU_INSN_B(uinsn)));
            IrOp dst = build.inst(IrCmd::GET_CLOSURE_UPVAL_ADDR, ncl, build.vmUpvalue(ui));
            build.inst(IrCmd::STORE_POINTER, dst, src);
            build.inst(IrCmd::STORE_TAG, dst, build.constTag(LUA_TUPVAL));
            break;
        }

        case LCT_UPVAL:
        {
            IrOp src = build.inst(IrCmd::GET_CLOSURE_UPVAL_ADDR, build.undef(), build.vmUpvalue(LUAU_INSN_B(uinsn)));
            IrOp dst = build.inst(IrCmd::GET_CLOSURE_UPVAL_ADDR, ncl, build.vmUpvalue(ui));
            IrOp load = build.inst(IrCmd::LOAD_TVALUE, src);
            build.inst(IrCmd::STORE_TVALUE, dst, load);
            break;
        }

        default:
            CODEGEN_ASSERT(!"Unknown upvalue capture type");
            LUAU_UNREACHABLE(); // improves switch() codegen by eliding opcode bounds checks
        }
    }

    build.inst(IrCmd::CHECK_GC);
}

} // namespace CodeGen
} // namespace Luau<|MERGE_RESOLUTION|>--- conflicted
+++ resolved
@@ -12,13 +12,8 @@
 #include "lstate.h"
 #include "ltm.h"
 
-<<<<<<< HEAD
-LUAU_FASTFLAGVARIABLE(LuauCodegenLuData, false)
-LUAU_FASTFLAGVARIABLE(LuauCodegenVector, false)
+LUAU_FASTFLAGVARIABLE(LuauCodegenVectorTag2, false)
 LUAU_FASTFLAGVARIABLE(LuauCodegenVectorTag, false)
-=======
-LUAU_FASTFLAGVARIABLE(LuauCodegenVectorTag2, false)
->>>>>>> d4a26652
 
 namespace Luau
 {
@@ -370,38 +365,6 @@
 
         switch (tm)
         {
-<<<<<<< HEAD
-            build.inst(IrCmd::CHECK_TAG, build.inst(IrCmd::LOAD_TAG, build.vmReg(rb)), build.constTag(LUA_TVECTOR), build.vmExit(pcpos));
-            build.inst(IrCmd::CHECK_TAG, build.inst(IrCmd::LOAD_TAG, build.vmReg(rc)), build.constTag(LUA_TVECTOR), build.vmExit(pcpos));
-
-            IrOp vb = build.inst(IrCmd::LOAD_TVALUE, opb);
-            IrOp vc = build.inst(IrCmd::LOAD_TVALUE, opc);
-            IrOp result;
-
-            switch (tm)
-            {
-            case TM_ADD:
-                result = build.inst(IrCmd::ADD_VEC, vb, vc);
-                break;
-            case TM_SUB:
-                result = build.inst(IrCmd::SUB_VEC, vb, vc);
-                break;
-            case TM_MUL:
-                result = build.inst(IrCmd::MUL_VEC, vb, vc);
-                break;
-            case TM_DIV:
-                result = build.inst(IrCmd::DIV_VEC, vb, vc);
-                break;
-            default:
-                CODEGEN_ASSERT(!"Unknown TM op");
-            }
-
-            if (FFlag::LuauCodegenVectorTag)
-                result = build.inst(IrCmd::TAG_VECTOR, result);
-
-            build.inst(IrCmd::STORE_TVALUE, build.vmReg(ra), result);
-            return;
-=======
         case TM_ADD:
             result = build.inst(IrCmd::ADD_VEC, vb, vc);
             break;
@@ -416,7 +379,6 @@
             break;
         default:
             CODEGEN_ASSERT(!"Unknown TM op");
->>>>>>> d4a26652
         }
 
         if (FFlag::LuauCodegenVectorTag2)
@@ -438,34 +400,6 @@
 
         switch (tm)
         {
-<<<<<<< HEAD
-            if (rb != -1)
-                build.inst(IrCmd::CHECK_TAG, build.inst(IrCmd::LOAD_TAG, build.vmReg(rb)), build.constTag(LUA_TNUMBER), build.vmExit(pcpos));
-
-            build.inst(IrCmd::CHECK_TAG, build.inst(IrCmd::LOAD_TAG, build.vmReg(rc)), build.constTag(LUA_TVECTOR), build.vmExit(pcpos));
-
-            IrOp vb = build.inst(IrCmd::NUM_TO_VEC, loadDoubleOrConstant(build, opb));
-            IrOp vc = build.inst(IrCmd::LOAD_TVALUE, opc);
-            IrOp result;
-
-            switch (tm)
-            {
-            case TM_MUL:
-                result = build.inst(IrCmd::MUL_VEC, vb, vc);
-                break;
-            case TM_DIV:
-                result = build.inst(IrCmd::DIV_VEC, vb, vc);
-                break;
-            default:
-                CODEGEN_ASSERT(!"Unknown TM op");
-            }
-
-            if (FFlag::LuauCodegenVectorTag)
-                result = build.inst(IrCmd::TAG_VECTOR, result);
-
-            build.inst(IrCmd::STORE_TVALUE, build.vmReg(ra), result);
-            return;
-=======
         case TM_MUL:
             result = build.inst(IrCmd::MUL_VEC, vb, vc);
             break;
@@ -474,7 +408,6 @@
             break;
         default:
             CODEGEN_ASSERT(!"Unknown TM op");
->>>>>>> d4a26652
         }
 
         if (FFlag::LuauCodegenVectorTag2)
@@ -496,34 +429,6 @@
 
         switch (tm)
         {
-<<<<<<< HEAD
-            build.inst(IrCmd::CHECK_TAG, build.inst(IrCmd::LOAD_TAG, build.vmReg(rb)), build.constTag(LUA_TVECTOR), build.vmExit(pcpos));
-
-            if (rc != -1)
-                build.inst(IrCmd::CHECK_TAG, build.inst(IrCmd::LOAD_TAG, build.vmReg(rc)), build.constTag(LUA_TNUMBER), build.vmExit(pcpos));
-
-            IrOp vb = build.inst(IrCmd::LOAD_TVALUE, opb);
-            IrOp vc = build.inst(IrCmd::NUM_TO_VEC, loadDoubleOrConstant(build, opc));
-            IrOp result;
-
-            switch (tm)
-            {
-            case TM_MUL:
-                result = build.inst(IrCmd::MUL_VEC, vb, vc);
-                break;
-            case TM_DIV:
-                result = build.inst(IrCmd::DIV_VEC, vb, vc);
-                break;
-            default:
-                CODEGEN_ASSERT(!"Unknown TM op");
-            }
-
-            if (FFlag::LuauCodegenVectorTag)
-                result = build.inst(IrCmd::TAG_VECTOR, result);
-
-            build.inst(IrCmd::STORE_TVALUE, build.vmReg(ra), result);
-            return;
-=======
         case TM_MUL:
             result = build.inst(IrCmd::MUL_VEC, vb, vc);
             break;
@@ -532,7 +437,6 @@
             break;
         default:
             CODEGEN_ASSERT(!"Unknown TM op");
->>>>>>> d4a26652
         }
 
         if (FFlag::LuauCodegenVectorTag2)
@@ -678,11 +582,7 @@
 
         IrOp vb = build.inst(IrCmd::LOAD_TVALUE, build.vmReg(rb));
         IrOp va = build.inst(IrCmd::UNM_VEC, vb);
-<<<<<<< HEAD
-        if (FFlag::LuauCodegenVectorTag)
-=======
         if (FFlag::LuauCodegenVectorTag2)
->>>>>>> d4a26652
             va = build.inst(IrCmd::TAG_VECTOR, va);
         build.inst(IrCmd::STORE_TVALUE, build.vmReg(ra), va);
         return;
